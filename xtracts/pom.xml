<?xml version="1.0" encoding="UTF-8"?>
<project xmlns="http://maven.apache.org/POM/4.0.0" xmlns:xsi="http://www.w3.org/2001/XMLSchema-instance"
    xsi:schemaLocation="http://maven.apache.org/POM/4.0.0 http://maven.apache.org/maven-v4_0_0.xsd">
    <modelVersion>4.0.0</modelVersion>

    <parent>
        <groupId>com.composum.nodes</groupId>
        <artifactId>composum-nodes</artifactId>
<<<<<<< HEAD
        <version>4.1.0-SNAPSHOT</version>
=======
        <version>3.4.0</version>
>>>>>>> 8d7030ee
    </parent>

    <artifactId>composum-nodes-xtracts</artifactId>
    <packaging>pom</packaging>

    <name>Composum Nodes Feature Extracts</name>

    <properties>
<<<<<<< HEAD
        <composum.nodes.version>4.1.0-SNAPSHOT</composum.nodes.version>
=======
        <composum.nodes.version>3.4.0</composum.nodes.version>
>>>>>>> 8d7030ee
    </properties>

    <modules>
        <module>users-graph</module>
        <module>debugutil</module>
    </modules>

</project><|MERGE_RESOLUTION|>--- conflicted
+++ resolved
@@ -6,11 +6,7 @@
     <parent>
         <groupId>com.composum.nodes</groupId>
         <artifactId>composum-nodes</artifactId>
-<<<<<<< HEAD
-        <version>4.1.0-SNAPSHOT</version>
-=======
-        <version>3.4.0</version>
->>>>>>> 8d7030ee
+        <version>4.1.0</version>
     </parent>
 
     <artifactId>composum-nodes-xtracts</artifactId>
@@ -19,11 +15,7 @@
     <name>Composum Nodes Feature Extracts</name>
 
     <properties>
-<<<<<<< HEAD
-        <composum.nodes.version>4.1.0-SNAPSHOT</composum.nodes.version>
-=======
-        <composum.nodes.version>3.4.0</composum.nodes.version>
->>>>>>> 8d7030ee
+        <composum.nodes.version>4.1.0</composum.nodes.version>
     </properties>
 
     <modules>
