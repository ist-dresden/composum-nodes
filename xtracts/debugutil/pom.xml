<?xml version="1.0" encoding="UTF-8"?>
<project xmlns="http://maven.apache.org/POM/4.0.0" xmlns:xsi="http://www.w3.org/2001/XMLSchema-instance"
         xsi:schemaLocation="http://maven.apache.org/POM/4.0.0 http://maven.apache.org/maven-v4_0_0.xsd">
    <modelVersion>4.0.0</modelVersion>

    <parent>
        <groupId>com.composum.nodes</groupId>
        <artifactId>composum-nodes</artifactId>
<<<<<<< HEAD
        <version>4.1.1</version>
=======
        <version>3.4.2-SNAPSHOT</version>
>>>>>>> 66cc07b8
        <relativePath>../..</relativePath>
    </parent>

    <artifactId>composum-nodes-debugutil-bundle</artifactId>
    <packaging>bundle</packaging>

    <name>Composum Nodes Debug Util Bundle</name>
    <description>Various utilities for debugging during development on Composum or AEM, independent from Composum
    </description>

    <properties>
        <bundle.name>com.composum.nodes.debugutil</bundle.name>
    </properties>

    <build>
        <plugins>

            <plugin>
                <groupId>pl.project13.maven</groupId>
                <artifactId>git-commit-id-plugin</artifactId>
            </plugin>

            <plugin>
                <groupId>org.apache.sling</groupId>
                <artifactId>sling-maven-plugin</artifactId>
                <executions>
                    <execution>
                        <id>generate-adapter-metadata</id>
                        <phase>process-classes</phase>
                        <goals>
                            <goal>generate-adapter-metadata</goal>
                        </goals>
                    </execution>
                </executions>
            </plugin>

            <plugin>
                <groupId>org.apache.felix</groupId>
                <artifactId>maven-bundle-plugin</artifactId>
                <extensions>true</extensions>
                <configuration>
                    <exportScr>true</exportScr>
                    <instructions>
                        <_dsannotations>*</_dsannotations>
                        <_metatypeannotations>*</_metatypeannotations>
                        <Bundle-Category>${bundle.category}</Bundle-Category>
                        <Bundle-SymbolicName>${bundle.name}</Bundle-SymbolicName>
                    </instructions>
                </configuration>
            </plugin>

            <plugin>
                <groupId>org.apache.sling</groupId>
                <artifactId>slingfeature-maven-plugin</artifactId>
                <extensions>true</extensions>
                <configuration>
                    <jarStartOrder>20</jarStartOrder>
                </configuration>
                <executions>
                    <execution>
                        <id>features</id>
                        <phase>package</phase>
                        <goals>
                            <goal>include-artifact</goal>
                            <goal>attach-features</goal>
                        </goals>
                    </execution>
                </executions>
            </plugin>
        </plugins>
    </build>

    <dependencies>

        <!-- OSGi, Felix -->
        <dependency>
            <groupId>org.osgi</groupId>
            <artifactId>org.osgi.core</artifactId>
        </dependency>
        <dependency>
            <groupId>org.osgi</groupId>
            <artifactId>osgi.cmpn</artifactId>
        </dependency>

        <!-- JCR API, Jackrabbit -->
        <dependency>
            <groupId>javax.jcr</groupId>
            <artifactId>jcr</artifactId>
        </dependency>
        <dependency>
            <groupId>org.apache.jackrabbit.vault</groupId>
            <artifactId>org.apache.jackrabbit.vault</artifactId>
            <optional>true</optional>
        </dependency>

        <dependency>
            <groupId>javax.servlet</groupId>
            <artifactId>javax.servlet-api</artifactId>
        </dependency>

        <!-- Apache Sling -->
        <dependency>
            <groupId>org.apache.sling</groupId>
            <artifactId>org.apache.sling.api</artifactId>
        </dependency>

        <!-- Apache Commons -->
        <dependency>
            <groupId>org.apache.commons</groupId>
            <artifactId>commons-collections4</artifactId>
        </dependency>
        <dependency>
            <groupId>org.apache.commons</groupId>
            <artifactId>commons-lang3</artifactId>
        </dependency>
        <dependency>
            <groupId>commons-io</groupId>
            <artifactId>commons-io</artifactId>
        </dependency>

        <!-- Logging -->
        <dependency>
            <groupId>org.slf4j</groupId>
            <artifactId>slf4j-api</artifactId>
        </dependency>
    </dependencies>
    <profiles>

        <profile>
            <!-- install bundles via Sling installer (REST API: /system/console/install) -->
            <id>installBundle</id>
            <activation>
                <property>
                    <name>install.bundle</name>
                    <value>true</value>
                </property>
            </activation>
            <build>
                <plugins>
                    <plugin>
                        <groupId>org.apache.sling</groupId>
                        <artifactId>sling-maven-plugin</artifactId>
                        <executions>
                            <execution>
                                <id>install-bundle</id>
                                <phase>install</phase>
                                <goals>
                                    <goal>install</goal>
                                </goals>
                            </execution>
                        </executions>
                    </plugin>
                </plugins>
            </build>
        </profile>

        <profile>
            <!-- install bundles via upload (WebDAV) to 'install' path (/libs/composum/nodes/install) -->
            <id>uploadBundle</id>
            <activation>
                <property>
                    <name>upload.bundle</name>
                    <value>true</value>
                </property>
            </activation>
            <build>
                <plugins>
                    <plugin>
                        <groupId>org.apache.sling</groupId>
                        <artifactId>sling-maven-plugin</artifactId>
                        <executions>
                            <execution>
                                <id>upload-bundle</id>
                                <phase>install</phase>
                                <goals>
                                    <goal>install</goal>
                                </goals>
                            </execution>
                        </executions>
                    </plugin>
                </plugins>
            </build>
        </profile>

    </profiles>
</project><|MERGE_RESOLUTION|>--- conflicted
+++ resolved
@@ -6,11 +6,7 @@
     <parent>
         <groupId>com.composum.nodes</groupId>
         <artifactId>composum-nodes</artifactId>
-<<<<<<< HEAD
-        <version>4.1.1</version>
-=======
-        <version>3.4.2-SNAPSHOT</version>
->>>>>>> 66cc07b8
+        <version>4.1.2-SNAPSHOT</version>
         <relativePath>../..</relativePath>
     </parent>
 
