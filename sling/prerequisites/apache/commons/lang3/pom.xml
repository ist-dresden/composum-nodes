<<<<<<< HEAD
<?xml version="1.0" encoding="UTF-8"?>
<project xmlns="http://maven.apache.org/POM/4.0.0" xmlns:xsi="http://www.w3.org/2001/XMLSchema-instance"
    xsi:schemaLocation="http://maven.apache.org/POM/4.0.0 http://maven.apache.org/maven-v4_0_0.xsd">
    <modelVersion>4.0.0</modelVersion>

    <groupId>org.apache.commons</groupId>
    <artifactId>org-apache-commons-lang3</artifactId>
    <version>3.3.2</version>
    <packaging>bundle</packaging>

    <name>Apache Commons Lang3 OSGi Bundle</name>

    <properties>
        <bundle.category>apache,commons</bundle.category>
        <bundle.name>org.apache.commons.lang3</bundle.name>
    </properties>

    <build>
        <plugins>

            <plugin>
                <groupId>org.apache.felix</groupId>
                <artifactId>maven-bundle-plugin</artifactId>
                <extensions>true</extensions>
                <configuration>
                    <instructions>
                        <Bundle-Category>${bundle.category}</Bundle-Category>
                        <Bundle-SymbolicName>${bundle.name}</Bundle-SymbolicName>
                        <Include-Resource>
                            {maven-resources}
                        </Include-Resource>
                        <Export-Package>
                            org.apache.commons.lang3.*
                        </Export-Package>
                        <Embed-Dependency>
                            *;scope=runtime,inline=true
                        </Embed-Dependency>
                    </instructions>
                </configuration>
            </plugin>

        </plugins>
    </build>

    <dependencies>

        <dependency>
            <groupId>org.apache.commons</groupId>
            <artifactId>commons-lang3</artifactId>
            <version>${project.version}</version>
            <scope>runtime</scope>
        </dependency>

    </dependencies>

</project>

=======
<?xml version="1.0" encoding="UTF-8"?>
<project xmlns="http://maven.apache.org/POM/4.0.0" xmlns:xsi="http://www.w3.org/2001/XMLSchema-instance"
    xsi:schemaLocation="http://maven.apache.org/POM/4.0.0 http://maven.apache.org/maven-v4_0_0.xsd">
    <modelVersion>4.0.0</modelVersion>

    <groupId>org.apache.commons</groupId>
    <artifactId>org-apache-commons-lang3</artifactId>
    <version>3.3.2</version>
    <packaging>bundle</packaging>

    <name>Apache Commons Lang3 OSGi Bundle</name>

    <properties>
        <bundle.category>apache,commons</bundle.category>
        <bundle.name>org.apache.commons.lang3</bundle.name>
    </properties>

    <build>
        <plugins>

            <plugin>
                <groupId>org.apache.felix</groupId>
                <artifactId>maven-bundle-plugin</artifactId>
                <extensions>true</extensions>
                <configuration>
                    <instructions>
                        <Bundle-Category>${bundle.category}</Bundle-Category>
                        <Bundle-SymbolicName>${bundle.name}</Bundle-SymbolicName>
                        <Include-Resource>
                            {maven-resources}
                        </Include-Resource>
                        <Export-Package>
                            org.apache.commons.lang3.*
                        </Export-Package>
                        <Embed-Dependency>
                            *;scope=runtime,inline=true
                        </Embed-Dependency>
                    </instructions>
                </configuration>
            </plugin>

        </plugins>
    </build>

    <dependencies>

        <dependency>
            <groupId>org.apache.commons</groupId>
            <artifactId>commons-lang3</artifactId>
            <version>${project.version}</version>
            <scope>runtime</scope>
        </dependency>

    </dependencies>

</project>
>>>>>>> 1fead3c2
<|MERGE_RESOLUTION|>--- conflicted
+++ resolved
@@ -1,4 +1,3 @@
-<<<<<<< HEAD
 <?xml version="1.0" encoding="UTF-8"?>
 <project xmlns="http://maven.apache.org/POM/4.0.0" xmlns:xsi="http://www.w3.org/2001/XMLSchema-instance"
     xsi:schemaLocation="http://maven.apache.org/POM/4.0.0 http://maven.apache.org/maven-v4_0_0.xsd">
@@ -55,62 +54,3 @@
     </dependencies>
 
 </project>
-
-=======
-<?xml version="1.0" encoding="UTF-8"?>
-<project xmlns="http://maven.apache.org/POM/4.0.0" xmlns:xsi="http://www.w3.org/2001/XMLSchema-instance"
-    xsi:schemaLocation="http://maven.apache.org/POM/4.0.0 http://maven.apache.org/maven-v4_0_0.xsd">
-    <modelVersion>4.0.0</modelVersion>
-
-    <groupId>org.apache.commons</groupId>
-    <artifactId>org-apache-commons-lang3</artifactId>
-    <version>3.3.2</version>
-    <packaging>bundle</packaging>
-
-    <name>Apache Commons Lang3 OSGi Bundle</name>
-
-    <properties>
-        <bundle.category>apache,commons</bundle.category>
-        <bundle.name>org.apache.commons.lang3</bundle.name>
-    </properties>
-
-    <build>
-        <plugins>
-
-            <plugin>
-                <groupId>org.apache.felix</groupId>
-                <artifactId>maven-bundle-plugin</artifactId>
-                <extensions>true</extensions>
-                <configuration>
-                    <instructions>
-                        <Bundle-Category>${bundle.category}</Bundle-Category>
-                        <Bundle-SymbolicName>${bundle.name}</Bundle-SymbolicName>
-                        <Include-Resource>
-                            {maven-resources}
-                        </Include-Resource>
-                        <Export-Package>
-                            org.apache.commons.lang3.*
-                        </Export-Package>
-                        <Embed-Dependency>
-                            *;scope=runtime,inline=true
-                        </Embed-Dependency>
-                    </instructions>
-                </configuration>
-            </plugin>
-
-        </plugins>
-    </build>
-
-    <dependencies>
-
-        <dependency>
-            <groupId>org.apache.commons</groupId>
-            <artifactId>commons-lang3</artifactId>
-            <version>${project.version}</version>
-            <scope>runtime</scope>
-        </dependency>
-
-    </dependencies>
-
-</project>
->>>>>>> 1fead3c2
