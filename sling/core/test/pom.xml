<?xml version="1.0" encoding="UTF-8"?>
<project xmlns="http://maven.apache.org/POM/4.0.0"
         xmlns:xsi="http://www.w3.org/2001/XMLSchema-instance"
         xsi:schemaLocation="http://maven.apache.org/POM/4.0.0 http://maven.apache.org/xsd/maven-4.0.0.xsd">
    <modelVersion>4.0.0</modelVersion>

    <!-- This does deliberately not depend on he core/.parent/pom.xml since we need newer library versions for testing stuff sensibly. -->

    <groupId>com.composum.sling.core</groupId>
    <artifactId>composum-sling-core-test</artifactId>
<<<<<<< HEAD
    <version>2.0.0-SNAPSHOT</version>
=======
    <version>1.10.0</version>
>>>>>>> 79231f79

    <name>Composum Core Sling Testing</name>
    <description>
        Since the dependency versions of composum core are deliberately low to provide backwards compatibility,
        there is trouble to use newer mocking and testing libraries. So we perform tests in this module with newer
        versions here, and accept the relatively small risk of behavioural changes of these dependencies that break the
        code.
    </description>

    <licenses>
        <license>
            <name>MIT License</name>
            <url>http://www.opensource.org/licenses/mit-license.php</url>
        </license>
    </licenses>

    <developers>
        <developer>
            <name>Hans-Peter Störr</name>
            <email>hp.stoerr@ist-software.com</email>
            <organization>IST GmbH Dresden</organization>
            <organizationUrl>http://www.ist-software.com</organizationUrl>
        </developer>
    </developers>

    <properties>
        <source.encoding>UTF-8</source.encoding>
        <java.source>1.8</java.source>
        <java.target>1.8</java.target>
        <maven.compiler.source>${java.source}</maven.compiler.source>
        <maven.compiler.target>${java.target}</maven.compiler.target>
    </properties>

    <scm>
        <connection>scm:git:https://github.com/ist-dresden/composum.git</connection>
        <developerConnection>scm:git:https://github.com/ist-dresden/composum.git</developerConnection>
        <url>https://github.com/ist-dresden/composum.git</url>
    </scm>

    <distributionManagement>
        <repository>
            <id>ossrh</id>
            <url>https://oss.sonatype.org/service/local/staging/deploy/maven2/</url>
        </repository>
        <snapshotRepository>
            <id>archiva</id>
            <url>https://build.ist-software.com/archiva/repository/snapshots/</url>
        </snapshotRepository>
    </distributionManagement>

    <build>
        <plugins>
            <plugin>
                <!-- http://felix.apache.org/documentation/subprojects/apache-felix-maven-scr-plugin/apache-felix-maven-scr-plugin-use.html -->
                <!-- Only for the test classes to use MockOSGI.activate. -->
                <groupId>org.apache.felix</groupId>
                <artifactId>maven-scr-plugin</artifactId>
                <version>1.20.0</version>
                <executions>
                    <execution>
                        <id>generate-scr-scrdescriptor</id>
                        <goals>
                            <goal>scr</goal>
                        </goals>
                        <configuration>
                            <properties>
                                <service.vendor>IST GmbH Dresden</service.vendor>
                            </properties>
                        </configuration>
                    </execution>
                </executions>
            </plugin>

            <plugin>
                <artifactId>maven-surefire-plugin</artifactId>
                <version>2.12.4</version>
                <configuration>
                    <systemProperties>
                        <org.slf4j.simpleLogger.log.com.composum>DEBUG</org.slf4j.simpleLogger.log.com.composum>
                        <org.slf4j.simpleLogger.showDateTime>true</org.slf4j.simpleLogger.showDateTime>
                    </systemProperties>
                </configuration>
            </plugin>

        </plugins>
    </build>

    <dependencies>

        <!-- Sling testing dependencies. We define these first, so that they fix the transitive dependency versions to override the
            versions given in the tested composum modules. Sling-mock-oak has to come before sling-mock to get its
            specifically needed versions. -->
        <dependency>
            <!-- https://mvnrepository.com/artifact/org.apache.sling/org.apache.sling.testing.sling-mock-oak -->
            <groupId>org.apache.sling</groupId>
            <artifactId>org.apache.sling.testing.sling-mock-oak</artifactId>
            <version>2.0.2</version>
            <scope>test</scope>
        </dependency>
        <dependency>
            <!-- https://mvnrepository.com/artifact/org.apache.sling/org.apache.sling.testing.sling-mock -->
            <groupId>org.apache.sling</groupId>
            <artifactId>org.apache.sling.testing.sling-mock</artifactId>
            <version>2.2.12</version>
            <scope>test</scope>
        </dependency>
        <!-- https://mvnrepository.com/artifact/org.apache.sling/org.apache.sling.testing.logging-mock -->
        <dependency>
            <groupId>org.apache.sling</groupId>
            <artifactId>org.apache.sling.testing.logging-mock</artifactId>
            <version>2.0.0</version>
            <scope>test</scope>
        </dependency>
        <!-- https://mvnrepository.com/artifact/org.apache.sling/org.apache.sling.testing.hamcrest -->
        <dependency>
            <groupId>org.apache.sling</groupId>
            <artifactId>org.apache.sling.testing.hamcrest</artifactId>
            <version>1.0.2</version>
            <scope>test</scope>
        </dependency>

        <!-- Various needed libraries. -->
        <dependency>
            <groupId>com.google.code.gson</groupId>
            <artifactId>gson</artifactId>
            <version>2.3.1</version>
        </dependency>
        <dependency>
            <groupId>commons-codec</groupId>
            <artifactId>commons-codec</artifactId>
            <version>1.5</version>
        </dependency>
        <dependency>
            <groupId>org.apache.felix</groupId>
            <artifactId>org.apache.felix.scr.annotations</artifactId>
            <version>1.9.10</version>
            <scope>provided</scope>
        </dependency>

        <!-- More testing dependencies -->
        <!-- https://mvnrepository.com/artifact/org.mockito/mockito-core -->
        <dependency>
            <groupId>org.mockito</groupId>
            <artifactId>mockito-core</artifactId>
            <version>2.26.0</version>
            <scope>test</scope>
        </dependency>

        <!-- Tested composum modules included last since their transitive dependency versions need to be overwritten by the sling-mock stuff. -->
        <dependency>
            <groupId>com.composum.sling.core</groupId>
            <artifactId>composum-sling-core-commons</artifactId>
            <version>${project.version}</version>
        </dependency>

    </dependencies>

</project><|MERGE_RESOLUTION|>--- conflicted
+++ resolved
@@ -8,11 +8,7 @@
 
     <groupId>com.composum.sling.core</groupId>
     <artifactId>composum-sling-core-test</artifactId>
-<<<<<<< HEAD
     <version>2.0.0-SNAPSHOT</version>
-=======
-    <version>1.10.0</version>
->>>>>>> 79231f79
 
     <name>Composum Core Sling Testing</name>
     <description>
@@ -40,8 +36,8 @@
 
     <properties>
         <source.encoding>UTF-8</source.encoding>
-        <java.source>1.8</java.source>
-        <java.target>1.8</java.target>
+        <java.source>11</java.source>
+        <java.target>11</java.target>
         <maven.compiler.source>${java.source}</maven.compiler.source>
         <maven.compiler.target>${java.target}</maven.compiler.target>
     </properties>
@@ -70,7 +66,7 @@
                 <!-- Only for the test classes to use MockOSGI.activate. -->
                 <groupId>org.apache.felix</groupId>
                 <artifactId>maven-scr-plugin</artifactId>
-                <version>1.20.0</version>
+                <version>1.26.2</version>
                 <executions>
                     <execution>
                         <id>generate-scr-scrdescriptor</id>
