--- conflicted
+++ resolved
@@ -8,11 +8,7 @@
 
     <groupId>com.composum.sling.core</groupId>
     <artifactId>composum-sling-core-test</artifactId>
-<<<<<<< HEAD
-    <version>1.9.1-SNAPSHOT</version>
-=======
     <version>1.10.0-SNAPSHOT</version>
->>>>>>> 3b173064
 
     <name>Composum Core Sling Testing</name>
     <description>
