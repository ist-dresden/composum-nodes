--- conflicted
+++ resolved
@@ -4,11 +4,7 @@
 <%@taglib prefix="c" uri="http://java.sun.com/jsp/jstl/core"%>
 <sling:defineObjects />
 <cpn:component id="browser" type="com.composum.sling.core.browser.Browser" scope="request">
-<<<<<<< HEAD
-  <div class="node-view-panel detail-view typed">
-=======
   <div class="node-view-panel detail-panel typed">
->>>>>>> 26cf4de3
     <a class="favorite-toggle fa fa-star-o" href="#" title="Tooggle favorite state"><span class="label">Favorite</span></a>
     <div class="node-tabs detail-tabs action-bar btn-toolbar" role="toolbar">
       <div class="btn-group btn-group-sm" role="group">
