--- conflicted
+++ resolved
@@ -7,24 +7,9 @@
 
     core.browser = core.browser || {};
 
-<<<<<<< HEAD
-(function(browser) {
-
-    browser.DisplayTab = core.console.DetailTab.extend({
-
-        pathPattern: new RegExp('^(https?://[^/]+)?(/.*)$'),
-        urlPattern: new RegExp('^(.*/[^/]+)(\\.[^.]+)$'),
-
-        initialize: function(options) {
-            /* get abstract members
-            options: {
-                displayKey: '...',
-                loadContent: function(url) {
-                    this.$iframe.attr('src', url);
-=======
     (function (browser) {
 
-        browser.DisplayTab = browser.NodeTab.extend({
+        browser.DisplayTab = core.console.DetailTab.extend({
 
             pathPattern: new RegExp('^(https?://[^/]+)?(/.*)$'),
             urlPattern: new RegExp('^(.*/[^/]+)(\\.[^.]+)$'),
@@ -91,7 +76,6 @@
                 } else {
                     this.$mappedButton.removeClass('off');
                     this.$mappedButton.addClass('on');
->>>>>>> 89cc04b3
                 }
                 core.console.getProfile().set(this.displayKey, 'mapped', this.isMapped());
                 this.reload();
@@ -186,70 +170,6 @@
 
         browser.VideoTab = browser.DisplayTab.extend({
 
-<<<<<<< HEAD
-        initialize: function(options) {
-            options = _.extend (options, {
-                displayKey: 'imageView',
-                loadContent: function(url) {
-                    this.$image.attr('src', url);
-                }
-            });
-            browser.DisplayTab.prototype.initialize.apply(this, [options]);
-            this.$image = this.$('.image-frame img');
-        }
-    });
-
-    browser.VideoTab = browser.DisplayTab.extend({
-
-        initialize: function(options) {
-            options = _.extend (options, {
-                displayKey: 'videoView',
-                loadContent: function(url) {
-                    var mimeType = this.$el.attr('data-type')
-                    this.$source.attr('type', mimeType);
-                    this.$source.attr('src', url);
-                }
-            });
-            browser.DisplayTab.prototype.initialize.apply(this, [options]);
-            this.$video = this.$('.video-frame video');
-            this.$source = this.$video.find('source');
-        }
-    });
-
-    browser.EditorTab = core.console.DetailTab.extend({
-
-        initialize: function(options) {
-            this.editor = core.getWidget(this.$el,'.widget.code-editor-widget', core.components.CodeEditorWidget);
-            this.$download = this.$('.editor-toolbar .download');
-        },
-
-        reload: function() {
-            this.$download.attr('href', this.$('.editor-frame .code-editor').attr('data-path'));
-        },
-
-        resize: function() {
-            this.editor.resize();;
-        }
-    });
-
-    browser.ScriptTab = browser.EditorTab.extend({
-
-        initialize: function(options) {
-            this.verticalSplit = core.getWidget(this.$el,
-                '.split-pane.vertical-split', core.components.VerticalSplitPane);
-            browser.EditorTab.prototype.initialize.apply(this, [options]);
-            this.verticalSplit.setPosition(this.verticalSplit.checkPosition(120));
-            this.$logOutput = this.$('.detail-content .log-output');
-            this.$execute = this.$('.editor-toolbar .run-script');
-            this.$execute.click(_.bind(this.execute, this));
-        },
-
-        execute: function(event) {
-            if (this.scriptIsRunning) {
-                this.poll('stopScript', _.bind(this.scriptStopped, this));
-            } else {
-                this.poll('startScript', _.bind(this.scriptStarted, this));
-=======
             initialize: function (options) {
                 options = _.extend(options, {
                     displayKey: 'videoView',
@@ -262,11 +182,10 @@
                 browser.DisplayTab.prototype.initialize.apply(this, [options]);
                 this.$video = this.$('.video-frame video');
                 this.$source = this.$video.find('source');
->>>>>>> 89cc04b3
-            }
-        });
-
-        browser.EditorTab = browser.NodeTab.extend({
+            }
+        });
+
+        browser.EditorTab = core.console.DetailTab.extend({
 
             initialize: function (options) {
                 this.editor = core.getWidget(this.$el, '.widget.code-editor-widget', core.components.CodeEditorWidget);
@@ -321,106 +240,6 @@
 
             scriptStopped: function (data) {
                 this.logAppend(data);
-<<<<<<< HEAD
-            }
-            if (this.scriptIsRunning) {
-                setTimeout(_.bind (this.checkScript, this), 500);
-            }
-        },
-
-        logAppend: function(data) {
-            var $scrollPane = this.$logOutput.parent();
-            var vheight = $scrollPane.height();
-            var height = this.$logOutput[0].scrollHeight;
-            var autoscroll = ($scrollPane.scrollTop() > height - vheight - 30);
-            this.$logOutput.append(data);
-            if (autoscroll) {
-                height = this.$logOutput[0].scrollHeight;
-                $scrollPane.scrollTop(height - vheight);
-            }
-        },
-
-        poll: function(operation, onSuccess, onError) {
-            var path = browser.getCurrentPath();
-            $.ajax({
-                url: '/bin/core/node.' + operation + '.groovy' + path,
-                success: _.bind (function (result, message, xhr) {
-                    if (_.isFunction(onSuccess)) {
-                        onSuccess(result, message, xhr);
-                    }
-                }, this),
-                error: _.bind (function (result) {
-                    if (_.isFunction(onError)) {
-                        onError(result);
-                    } else {
-                        core.alert('danger', 'Error', 'Error on script execution (' + operation + ')', result);
-                    }
-                }, this)
-            });
-        }
-    });
-
-    browser.JsonTab = core.console.DetailTab.extend({
-
-        initialize: function(options) {
-            this.$iframe = this.$('.embedded iframe');
-            this.binary = core.getWidget(this.$el, '.json-toolbar .binary', core.components.SelectButtonsWidget);
-            this.depth = core.getWidget(this.$el, '.json-toolbar .depth', core.components.NumberFieldWidget);
-            this.indent = core.getWidget(this.$el, '.json-toolbar .indent', core.components.NumberFieldWidget);
-            var profile = core.console.getProfile().get('jsonView', undefined,
-                                                        { binary: 'link', depth: 5, indent: 2 });
-            this.binary.setValue(profile.binary);
-            this.depth.setValue(profile.depth);
-            this.indent.setValue(profile.indent);
-            this.binary.$el.on('change.json', _.bind (this.remember, this));
-            this.depth.$textField.on('change.json', _.bind (this.remember, this));
-            this.indent.$textField.on('change.json', _.bind (this.remember, this));
-            this.$('.json-toolbar .reload').click(_.bind (this.reload, this));
-            this.$download = this.$('.json-toolbar .download');
-            this.$('.json-toolbar .upload').click(_.bind (this.upload, this));
-        },
-
-        remember: function() {
-            var binary = this.binary.getValue();
-            var indent = this.indent.getValue();
-            var depth = this.depth.getValue();
-            var profile = core.console.getProfile().set('jsonView', undefined,
-                                                        { binary: binary, depth: depth, indent: indent });
-            this.reload();
-        },
-
-        reload: function() {
-            this.$download.attr('href', this.getUrl(0, 0, 'base64', true));
-            this.$iframe.attr('src', this.getUrl());
-        },
-
-        getUrl: function(depth, indent, binary, download) {
-            if (depth === undefined) {
-                depth = this.depth.getValue();
-            }
-            if (indent === undefined) {
-                indent = this.indent.getValue();
-            }
-            if (binary === undefined) {
-                binary = this.binary.getValue();
-            }
-            var path = browser.getCurrentPath();
-            var url = '/bin/core/node.' + (download ? 'download.' : '') + binary + '.' + depth + '.json' + path;
-            if (indent > 0) {
-                url += '?indent=' + indent;
-            }
-            return url;
-        },
-
-        upload: function() {
-            var dialog = core.nodes.getUploadNodeDialog();
-            dialog.show(_.bind (function(){
-                var currentPath = browser.getCurrentPath();
-                if (currentPath) {
-                    var parentPath = core.getParentPath(currentPath);
-                    var nodeName = core.getNameFromPath(currentPath);
-                    dialog.initDialog(parentPath, nodeName);
-=======
                 this.$el.removeClass('running');
                 this.scriptIsRunning = false;
             },
@@ -430,7 +249,6 @@
                     this.scriptStarted(result.responseText);
                 } else {
                     this.scriptStopped(result.responseText);
->>>>>>> 89cc04b3
                 }
             },
 
@@ -463,7 +281,7 @@
             }
         });
 
-        browser.JsonTab = browser.NodeTab.extend({
+        browser.JsonTab = core.console.DetailTab.extend({
 
             initialize: function (options) {
                 this.$iframe = this.$('.embedded iframe');
@@ -673,56 +491,6 @@
                             restrictionStrings[i] = key + '=' + value;
                         }
                     }
-<<<<<<< HEAD
-                }, this)
-            });
-        }
-
-    });
-
-    browser.openAccessPolicyEntryDialog = function(callback) {
-        var dialog = core.getView('#access-policy-entry-dialog', browser.AccessPolicyEntryDialog);
-        dialog.show(undefined, callback);
-    };
-
-    browser.PoliciesTab = core.console.DetailTab.extend({
-
-        initialize: function(options) {
-            this.verticalSplit = core.getWidget(this.$el,
-                '.split-pane.vertical-split', core.components.VerticalSplitPane);
-            this.localTable = core.getWidget(this.$el, '.local-policies > table', browser.PoliciesTable, {
-                selectable: true
-            });
-            this.effectiveTable = core.getWidget(this.$el, '.effective-policies > table', browser.PoliciesTable);
-            this.$('.acl-toolbar .add').click(_.bind (function () {
-                browser.openAccessPolicyEntryDialog(_.bind (this.reload, this));
-            }, this));
-            this.$('.acl-toolbar .remove').click(_.bind (this.removeSelection, this));
-        },
-
-        reload: function() {
-            this.loadTableData(this.localTable, 'local');
-            this.loadTableData(this.effectiveTable, 'effective');
-        },
-
-        loadTableData: function(table, scope) {
-            var path = browser.getCurrentPath();
-            core.getJson('/bin/core/security.accessPolicies.' + scope + '.json' + path,
-                _.bind (function (result) {
-                    table.$el.bootstrapTable('load', result);
-                }, this),
-                _.bind (function (result) {
-                    core.alert ('danger', 'Error', 'Error on loading policies', result);
-                }, this));
-        },
-
-        removeSelection: function(event) {
-            var path = browser.getCurrentPath();
-            var selected = this.localTable.getSelections();
-            var entries = [];
-            for (var i=0; i < selected.length; i++) {
-                entries[i] = selected[i];
-=======
                     return restrictionStrings;
                 }
 
@@ -742,8 +510,7 @@
                         this.hide();
                     }, this), _.bind(function (result) {
                         core.alert('danger', 'Error', 'Error on adding access policy entries', result)
-                    }));
->>>>>>> 89cc04b3
+                    }, this));
             }
 
         });
@@ -753,7 +520,7 @@
             dialog.show(undefined, callback);
         };
 
-        browser.PoliciesTab = browser.NodeTab.extend({
+        browser.PoliciesTab = core.console.DetailTab.extend({
 
             initialize: function (options) {
                 this.verticalSplit = core.getWidget(this.$el,
@@ -808,124 +575,72 @@
             }
         });
 
-<<<<<<< HEAD
-    //
-    // detail view (console)
-    //
-
-    browser.detailViewTabTypes = [{
-        // the 'properties view' from 'properties.js'
-        selector: '> .properties',
-        tabType: browser.PropertiesTab
-    }, {
-        selector: '> .display',
-        tabType: browser.HtmlTab
-    }, {
-        selector: '> .image',
-        tabType: browser.ImageTab
-    }, {
-        selector: '> .video',
-        tabType: browser.VideoTab
-    }, {
-        selector: '> .editor',
-        tabType: browser.EditorTab
-    }, {
-        selector: '> .script',
-        tabType: browser.ScriptTab
-    }, {
-        selector: '> .json',
-        tabType: browser.JsonTab
-    }, {
-        selector: '> .acl',
-        tabType: browser.PoliciesTab
-    }, {
-        selector: '> .versions',
-        tabType: browser.VersionsTab
-    }, {
-        // the fallback to the basic implementation as a default rule
-        selector: '> div',
-        tabType: core.console.DetailTab
-    }];
-
-    /**
-     * the node view (node detail) which controls the node view tabs
-     */
-    browser.NodeView = core.console.DetailView.extend({
-
-        getProfileId: function() {
-            return 'browser';
-        },
-
-        getCurrentPath: function() {
-            return browser.current ? browser.current.path : undefined;
-        },
-
-        getViewUri: function() {
-            return browser.current.viewUrl;
-        },
-
-        getTabUri: function(name) {
-            return '/bin/browser.tab.' + name + '.html';
-        },
-
-        getTabTypes: function() {
-            return browser.detailViewTabTypes;
-        },
-
-        initialize: function(options) {
-            core.console.DetailView.prototype.initialize.apply(this, [options]);
-            this.$el.resize(_.bind(this.resize, this));
-        },
-
-        /**
-         * resize trigger handler
-         */
-        resize: function() {
-            if (this.viewWidget) {
-                if (_.isFunction(this.viewWidget.resize)) {
-                    this.viewWidget.resize();
-=======
+        //
+        // detail view (console)
+        //
+
+        browser.detailViewTabTypes = [{
+            // the 'properties view' from 'properties.js'
+            selector: '> .properties',
+            tabType: browser.PropertiesTab
+        }, {
+            selector: '> .display',
+            tabType: browser.HtmlTab
+        }, {
+            selector: '> .image',
+            tabType: browser.ImageTab
+        }, {
+            selector: '> .video',
+            tabType: browser.VideoTab
+        }, {
+            selector: '> .editor',
+            tabType: browser.EditorTab
+        }, {
+            selector: '> .script',
+            tabType: browser.ScriptTab
+        }, {
+            selector: '> .json',
+            tabType: browser.JsonTab
+        }, {
+            selector: '> .acl',
+            tabType: browser.PoliciesTab
+        }, {
+            selector: '> .versions',
+            tabType: browser.VersionsTab
+        }, {
+            // the fallback to the basic implementation as a default rule
+            selector: '> div',
+            tabType: core.console.DetailTab
+        }];
+
         /**
          * the node view (node detail) which controls the node view tabs
          */
-        browser.NodeView = Backbone.View.extend({
-
-            initialize: function (options) {
-                this.tabTypes = [{
-                    // the 'properties view' from 'properties.js'
-                    selector: '> .properties',
-                    tabType: browser.PropertiesTab
-                }, {
-                    selector: '> .display',
-                    tabType: browser.HtmlTab
-                }, {
-                    selector: '> .image',
-                    tabType: browser.ImageTab
-                }, {
-                    selector: '> .video',
-                    tabType: browser.VideoTab
-                }, {
-                    selector: '> .editor',
-                    tabType: browser.EditorTab
-                }, {
-                    selector: '> .script',
-                    tabType: browser.ScriptTab
-                }, {
-                    selector: '> .json',
-                    tabType: browser.JsonTab
-                }, {
-                    selector: '> .acl',
-                    tabType: browser.PoliciesTab
-                }, {
-                    selector: '> .versions',
-                    tabType: browser.VersionsTab
-                }, {
-                    // the fallback to the basic implementation as a default rule
-                    selector: '> div',
-                    tabType: browser.NodeTab
-                }];
+        browser.NodeView = core.console.DetailView.extend({
+
+            getProfileId: function () {
+                return 'browser';
+            },
+
+            getCurrentPath: function () {
+                return browser.current ? browser.current.path : undefined;
+            },
+
+            getViewUri: function () {
+                return browser.current.viewUrl;
+            },
+
+            getTabUri: function (name) {
+                return '/bin/browser.tab.' + name + '.html';
+            },
+
+            getTabTypes: function () {
+                return browser.detailViewTabTypes;
+            },
+
+            initialize: function (options) {
+                core.console.DetailView.prototype.initialize.apply(this, [options]);
                 this.$el.resize(_.bind(this.resize, this));
-                $(document).on('path:selected', _.bind(this.reload, this));
             },
 
             /**
@@ -936,46 +651,17 @@
                     if (_.isFunction(this.viewWidget.resize)) {
                         this.viewWidget.resize();
                     }
->>>>>>> 89cc04b3
                 }
             },
 
             /**
              * (re)load the content with the view for the current node ('browser.getCurrentPath()')
              */
-            reload: function () {
-                this.path = browser.getCurrentPath();
-                if (this.path) {
-                    // AJAX load for the current path with the 'viewUrl' from 'browser.current'
-                    this.$el.load(browser.current.viewUrl, _.bind(function () {
-                        // iniatialize all view state attributes with the new content
-                        browser.getBreadcrumbs();
-                        this.$nodeView = this.$('.node-view-panel');
-                        this.$nodeTabs = this.$nodeView.find('.node-tabs');
-                        this.$nodeContent = this.$nodeView.find('.node-view-content');
-                        this.favoriteToggle = this.$nodeView.find('> .favorite-toggle');
-                        // add the click handler to the tab toolbar links
-                        this.$nodeTabs.find('a').click(_.bind(this.tabSelected, this));
-                        // get the group key of the last view from profile and restore this tab state if possible
-                        var group = core.console.getProfile().get('browser', 'nodeTab');
-                        var $tab;
-                        if (group) {
-                            // determinte the last view by the group id if such a view is available
-                            $tab = this.$nodeView.find('a[data-group="' + group + '"]');
-                        }
-                        if (!$tab || $tab.length < 1) {
-                            // if the group of the last view is not available use the view of the first tab
-                            $tab = this.$nodeTabs.find('a');
-                        }
-                        // get the tab key from the links anchor and select the tab
-                        var tab = $tab.attr('href').substring(1);
-                        this.selectTab(tab, group); // remember the group key(!)
-                        this.checkFavorite();
-                        this.favoriteToggle.click(_.bind(this.toggleFavorite, this));
-                    }, this));
-                } else {
-                    this.$el.html(''); // clear the view if nothing selected
-                }
+            onReload: function () {
+                browser.getBreadcrumbs();
+                this.favoriteToggle = this.$detailView.find('.favorite-toggle');
+                this.checkFavorite();
+                this.favoriteToggle.click(_.bind(this.toggleFavorite, this));
             },
 
             checkFavorite: function () {
@@ -988,27 +674,6 @@
                 }
             },
 
-<<<<<<< HEAD
-        /**
-         * (re)load the content with the view for the current node ('browser.getCurrentPath()')
-         */
-        onReload: function() {
-            browser.getBreadcrumbs();
-            this.favoriteToggle = this.$detailView.find('.favorite-toggle');
-            this.checkFavorite();
-            this.favoriteToggle.click(_.bind(this.toggleFavorite, this));
-        },
-
-        checkFavorite: function() {
-            if (browser.favorites.isFavorite(this.path)) {
-                this.favoriteToggle.addClass('active');
-                return true;
-            } else {
-                this.favoriteToggle.removeClass('active');
-                return false;
-            }
-        },
-=======
             toggleFavorite: function (event) {
                 if (event) {
                     event.preventDefault();
@@ -1018,67 +683,11 @@
                     $(document).trigger("favorite:toggle", [this.path]);
                     this.checkFavorite();
                 }
-            },
-
-            /**
-             * select a tab by the tabs anchor name; remember the group of the tab in the users profile,
-             * remember the group given here as parameter if this parameter is not undefined
-             */
-            selectTab: function (name, group) {
-                if (!name) {
-                    name = 'properties';
-                }
-                var path = browser.getCurrentPath();
-                if (path) {
-                    var href = '/bin/browser.tab.' + name + '.html' + window.core.encodePath(path)
-                    this.$nodeContent.load(core.getContextUrl(href),
-                        _.bind(function () {
-                            this.$nodeTabs.find('a.active').removeClass('active');
-                            var $item = this.$nodeTabs.find('a[href="#' + name + '"]');
-                            $item.addClass('active');
-                            if (!group) {
-                                group = $item.attr('data-group');
-                            }
-                            core.console.getProfile().set('browser', 'nodeTab', group);
-                            // initialize the new view
-                            this.viewWidget = undefined;
-                            for (var i = 0; !this.viewWidget && i < this.tabTypes.length; i++) {
-                                var type = this.tabTypes[i];
-                                this.viewWidget = core.getWidget(this.$nodeContent, type.selector, type.tabType);
-                            }
-                            if (this.viewWidget) {
-                                if (_.isFunction(this.viewWidget.reload)) {
-                                    this.viewWidget.reload();
-                                }
-                            }
-                        }, this));
-                }
-            },
->>>>>>> 89cc04b3
-
-            /**
-             * the event handler for the tab actions (button links) calls 'selectTab' with the links anchor
-             */
-            tabSelected: function (event) {
-                event.preventDefault();
-                var $action = $(event.currentTarget).closest('a');
-                var tab = $action.attr('href').substring(1);
-                this.selectTab(tab);
-                return false;
-            }
-<<<<<<< HEAD
-        }
-    });
-
-    browser.nodeView = core.getView('#browser-view', browser.NodeView);
-
-})(core.browser);
-=======
+            }
         });
 
         browser.nodeView = core.getView('#browser-view', browser.NodeView);
 
     })(core.browser);
->>>>>>> 89cc04b3
 
 })(window.core);