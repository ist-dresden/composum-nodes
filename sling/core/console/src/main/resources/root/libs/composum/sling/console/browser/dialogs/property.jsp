--- conflicted
+++ resolved
@@ -8,11 +8,7 @@
       <div class="modal-content form-panel default">
 
         <cpn:form classes="widget-form default" enctype="multipart/form-data"
-<<<<<<< HEAD
-                  action="/bin/cpm/nodes/property.bin${browser.current.pathEncoded}">
-=======
-                  action="/bin/core/property.bin">
->>>>>>> 85cdd2c8
+                  action="/bin/cpm/nodes/property.bin">
 
           <div class="modal-header">
             <button type="button" class="close" data-dismiss="modal" aria-label="Close"><span
