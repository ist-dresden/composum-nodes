--- conflicted
+++ resolved
@@ -151,13 +151,8 @@
             return core.getView('.node-view-panel .versions', browser.VersionsTab);
         };
 
-<<<<<<< HEAD
         browser.VersionsTab = core.console.DetailTab.extend({
-            initialize: function(options) {
-=======
-        browser.VersionsTab = browser.NodeTab.extend({
-            initialize: function (options) {
->>>>>>> 89cc04b3
+            initialize: function (options) {
                 this.table = core.getWidget(this.$el, '.table-container', browser.VersionsTable);
                 this.$addButton = this.$('.table-toolbar .add');
                 this.$addButton.click(_.bind(this.addLabel, this));
@@ -306,18 +301,16 @@
                         class: 'name',
                         field: 'name',
                         title: 'Name'
-                    },
-                        {
-                            class: 'date',
-                            field: 'date',
-                            title: 'Date'
-                        },
-                        {
-                            class: 'labels',
-                            field: 'labels',
-                            title: 'Labels',
-                            formatter: _.bind(this.formatValue, this)
-                        }]
+                    }, {
+                        class: 'date',
+                        field: 'date',
+                        title: 'Date'
+                    }, {
+                        class: 'labels',
+                        field: 'labels',
+                        title: 'Labels',
+                        formatter: _.bind(this.formatValue, this)
+                    }]
                 });
 
             },
