/**
 * Browser
 */

#browser #split-view-horizontal-split > .left-pane {
    min-width: 330px;
}

#browser #split-view-horizontal-split > .right-pane {
    min-width: 550px;
}

#browser #split-view-vertical-split > .top-pane {
    min-height: 100px;
}

#browser #split-view-vertical-split > .bottom-pane {
    min-height: 350px;
}

#browser #browser-query .query-head .query-actions form {
    padding-left: 29px;
}
#browser #browser-view .breadcrumbs {
    padding-left: 29px;
    padding-right: 35px;
}
#browser.left-open #browser-view .breadcrumbs,
#browser.top-open #browser-view .breadcrumbs {
    padding-left: 8px;
}
#browser.left-open #browser-query .query-head .query-actions form {
    padding-left: 6px;
}
#browser.top-open #browser-view .breadcrumbs {
    padding-right: 8px;
}

/**
 * Browser Tree
 */

#browser .tree-actions .filter label {
    display: none; /* wee need its place for the favorites button */
}

/**
 * Query Panel
 */

#browser-query .query-head {
    min-width: 480px;
    height: 41px;
    background-color: #e4e4e4;
}

#browser-query .parameters .query-head {
    height: 76px;
}

#browser-query .query-head .query-actions {
    min-width: 480px;
    border: none;
}

#browser-query .query-head .query-actions form {
    position: absolute;
    top: 6px;
    left: 1px;
    right: 6px;
}

#browser-query .query-panel.actions .query-head .query-actions form {
    right: 75px;
}

#browser-query .query-head .query-actions form .input-group-addon {
    top: 0;
    color: #777; /* mute */
}

#browser-query .query-head .query-actions form .input-group-addon.exec {
    color: #337ab7; /* info */
}

#browser-query .query-head .query-actions form .input-group-addon.filter.on,
#browser-view .node-view-content .detail-toolbar .resolver.on {
    color: #337ab7; /* info */
}

#browser-query .query-head .query-actions form .input-group-addon.filter.off,
#browser-view .node-view-content .detail-toolbar .resolver.off {
    color: #777; /* mute */
}

#browser-query .query-head .query-actions form .input-group-addon.filter.off::after,
#browser-view .node-view-content .detail-toolbar .resolver.off:after {
    content: '\\';
    color: #a94442; /* danger */
    position: absolute;
    left: 11px;
    font-weight: bold;
    font-family: sans-serif;
    font-size: 150%;
}

#browser-query .query-head .query-actions form .input-group-addon.filter.off::after {
    top: 5px;
}

#browser-view .node-view-content .detail-toolbar .resolver.off:after {
    top: 0;
}

#browser-query .query-head input,
#browser-query .query-head .input-group-addon {
    height: 30px;
    padding: 6px 8px;
}

#browser-query .query-head .param-input-line {
    position: absolute;
    top: 41px;
    left: 0;
    right: 0;
    height: 35px;
    padding: 0 7px 0 1px;
}

#browser-query .query-head .param-input-line .template {
    display: none;
}

#browser-query .query-head .param-input-line .input-group {
    float: left;
    margin: 0 0 5px 6px;
    width: 23.8%;
}

#browser-query .params-3 .query-head .param-input-line .input-group {
    width: 32.1%;
}

#browser-query .params-2 .query-head .param-input-line .input-group {
    width: 48.7%;
}

#browser-query .params-1 .query-head .param-input-line .input-group {
    width: 98.5%;
}

#browser-query .query-head .param-input-line .input-group .input-group-addon {
    color: #777; /* mute */
}

#browser-query .query-head .param-input-line .input-group .form-control {
    z-index: 1;
}

#browser-query .query-panel .query-head .param-input-line {
    display: none;
}

#browser-query .query-panel.parameters .query-head .param-input-line {
    display: block;
}

#browser-query .query-panel .query-result {
    position: absolute;
    top: 41px;
    left: 0;
    right: 0;
    bottom: 0;
    overflow: auto;
}

#browser-query .query-panel.parameters .query-result {
    top: 76px;
}

#browser-query .query-panel .query-result table {
    margin: 0;
}

#browser-query .query-panel .query-result td {
    border: none;
    padding: 2px 5px;
    line-height: 25px;
    white-space: nowrap;
    font-size: 14px;
    color: #888;
}

#browser-query .query-panel .query-result td.pulse {
    padding: 20px;
    font-size: 40px;
    text-align: center;
    color: #888;
    background-color: #fff;
}

#browser-query .query-panel .query-result td.error {
    white-space: normal;
}

#browser-query .query-panel .query-result td.id,
#browser-query .query-panel .query-result td.name,
#browser-query .query-panel .query-result td.text {
    display: none;
}

#browser-query .query-panel .query-result td.icon {
    position: relative;
    padding: 7px 5px 7px 10px;
}

#browser-query .query-panel .query-result td a,
#browser-query .query-panel .query-result td.path {
    width: 100%;
}

#browser-query .query-panel .query-result td a {
    display: inline-block;
}

#browser-query .query-panel .query-result td.icon span::after {
    position: absolute;
    top: 7px;
    left: -4px;
}

#browser-query .query-panel .query-result tr.locked td.icon span::after {
    content: '\f023';
    opacity: 0.7;
}

#browser-query .query-panel .query-result tr.checked-out td.icon::before {
    font: normal normal normal 14px/1 FontAwesome;
    position: absolute;
    top: 13px;
    left: 17px;
    content: '\f040';
    opacity: 0.9;
}

#browser-query .query-panel .query-result tr.deep-lock td.icon span::after {
    opacity: 1;
    color: #777; /* mute */
}

#browser-query .query-panel .query-result tr.lock-holder td.icon span::after {
    opacity: 1;
    color: #a94442; /* danger */
}

/**
 * Node View
 */

#browser-view {
    min-width: 550px;
    background-color: #fff;
}

#browser-view .node-view-panel {
    position: absolute;
    top: 27px;
    left: 0;
    right: 0;
    bottom: 0;
}

#browser-view .node-view-panel .node-tabs {
    padding: 0 7px 5px;
    background-color: #e4e4e4;
}

#browser-view .node-view-panel .node-tabs .btn-group {
    z-index: 10;
}

#browser-view .node-view-panel .node-tabs .btn-group-sm>.btn, .btn-sm {
    font-size: 14px;
    padding: 4px 9px;
}

#browser-view .node-view-panel .node-view-content {
    position: absolute;
    top: 0;
    left: 0;
    right: 0;
    bottom: 0;
}

#browser-view .node-view-panel .node-view-content .detail-content,
#browser-view .node-view-panel .node-view-content .full-table-view .fixed-table-container {
    position: absolute;
    top: 38px;
    left: 0;
    right: 0;
    bottom: 45px;
    overflow: auto;
}

#browser-view .node-view-content .detail-toolbar .btn-group {
    display: inline-block;
    margin: 0;
}

#browser-view .node-view-content .detail-toolbar,
#browser-view .node-view-content .full-table-view .bootstrap-table .fixed-table-toolbar {
    position: absolute;
    top: 0;
    right: 0;
    height: 33px;
    padding: 0 6px 0 0;
}

#browser-view .node-view-content .detail-toolbar .btn,
#browser-view .node-view-content .bootstrap-table .fixed-table-toolbar .btn {
    font-size: 14px;
    padding: 4px 9px;
    margin-top: 1px;
}

#browser-view .node-view-content .detail-toolbar .btn.fa-download {
    padding: 5px 9px 3px;
}

#browser-view .node-view-content .detail-toolbar .input-group,
#browser-view .node-view-content .detail-toolbar .input-group-addon,
#browser-view .node-view-content .detail-toolbar .input-group .form-control,
#browser-view .node-view-content .detail-toolbar .select-buttons-widget .btn,
#browser-view .node-view-content .bootstrap-table .fixed-table-toolbar .search input {
    height: 27px;
}

#browser-view .node-view-content .detail-toolbar .input-group-addon.text-muted {
    color: #777 /* muted */
}

#browser-view .node-view-content .detail-toolbar .select-buttons-widget .btn {
    margin-top: 2px;
    width: 29px;
    padding: 3px 0px;
    text-align: center;
}

#browser-view .node-view-content .bootstrap-table .fixed-table-toolbar .search input {
    margin-top: 3px;

}

#browser-view .node-view-content .detail-toolbar .input-group,
#browser-view .node-view-content .bootstrap-table .fixed-table-toolbar .search input {
    max-width: 170px;
}


#browser-view .node-view-content .detail-toolbar .input-group-addon {
    font-size: 14px;
    padding: 3px 6px 1px;
}

#browser-view .node-view-content .detail-toolbar .input-group.selectors .input-group-addon {
    padding: 3px 3px 1px;
}

#browser-view .node-view-content .detail-toolbar .input-group input {
    padding: 5px;
}

#browser-view .node-view-content .detail-toolbar .btn span.label,
#browser-view .node-view-content .bootstrap-table .fixed-table-toolbar .btn span.label {
    display: none;
}

/**
 * Tables
 */

#browser-view .fixed-table-container,
#browser-view .bootstrap-table table,
#browser-view .bootstrap-table table tr,
#browser-view .bootstrap-table table th,
#browser-view .bootstrap-table table td {
    border: none;
}

#browser-view .bootstrap-table table th .th-inner {
    line-height: auto;
    padding: 0;
}

#browser-view .bootstrap-table table th,
#browser-view .bootstrap-table table td {
    font-size: 14px;
    font-weight: normal;
    line-height: 25px;
    padding: 2px 5px;
}

#browser-view .bootstrap-table table th.bs-checkbox,
#browser-view .bootstrap-table table td.bs-checkbox {
    padding: 8px 5px 8px 6px;
}

#browser-view .bootstrap-table thead tr {
    border-bottom: 1px solid #aaa;
}

#browser-view .bootstrap-table table th {
    background-color: #fff;
}

/**
 * Properties
 */

#browser-view .bootstrap-table .fixed-table-toolbar .bars {
    line-height: 27px;
}

#browser-view .bootstrap-table .fixed-table-toolbar .bars,
#browser-view .bootstrap-table .fixed-table-toolbar .search {
    margin: 0 0 0 5px;
}

#browser-view .bootstrap-table table td .editable {
    border-bottom: none;
}

#browser-view .bootstrap-table table td .editable-inline,
#browser-view .bootstrap-table table td .editable-inline .form-group,
#browser-view .bootstrap-table table td .editable-inline .editable-input,
#browser-view .bootstrap-table table td .editable-inline .editable-input input {
    width: 100%;
}

#browser-view .bootstrap-table table td .editable-inline {
    padding-right: 90px;
}

#browser-view .bootstrap-table table td.checkbox .editable-inline,
#browser-view .bootstrap-table table td.checkbox .editable-inline .editable-input {
    width: auto;
}

#browser-view .bootstrap-table table td .editable-inline .editable-input input,
#browser-view .bootstrap-table table td .editable-inline .editable-input select {
    height: 25px;
    font-size: 14px;
    padding-top: 0;
    padding-bottom: 0;
    line-height: 1;
}

#browser-view .bootstrap-table table td .editable-inline .editable-input .editable-checkbox {
    min-width: 30px;
}

#browser-view .bootstrap-table table tr.protected td {
    color: #aaa;
}

#browser-view .bootstrap-table table tr.current td {
    background: #76b6ec
}

#browser-view .bootstrap-table table tr.protected td .editable {
    color: #888;
}

#browser-view .full-table-view .bootstrap-table .fixed-table-container {
    position: absolute;
    top: 37px;
    left: 0;
    right: 0;
    bottom: 0;
}

#browser-view-property-dialog .form-group.type {
    width: 80%;
    float: left;
}

#browser-view-property-dialog .form-group.multi {
    width: 15%;
    float: right;
}

#browser-view-property-dialog .form-group.multi input,
#browser-view-property-dialog .form-group .checkbox-widget{
    box-shadow: none;
    margin-top: 0;
}

#browser-view-property-dialog form.default button.upload {
    display: none;
}

#browser-view-property-dialog form.binary button.save {
    display: none;
}

#browser-view-property-dialog .form-group.value {
    clear: both;
}

/*
 * property value widget
 */

.property-value-widget.single-value .item-select {
    display: none;
}

.property-value-widget.single-value .multi-form-item {
    padding-left: 0;
}

/*
 * Display View
 */

#browser-view .display.detail-panel .detail-content {
    top: 37px;
    left: 0;
    right: 0;
    bottom: 37px;
}

#browser-view .node-view-content .detail-toolbar .input-group.prefix,
#browser-view .node-view-content .detail-toolbar .input-group.selectors,
#browser-view .node-view-content .detail-toolbar .input-group.parameters {
    max-width: 115px;
}

/**
 * Image view
 */

#browser-view .image.detail-panel .detail-content .image-frame {
    display: table;
    margin: auto;
    border: 1px solid #ccc;
    padding: 5px;
}

#browser-view .image.detail-panel .detail-content .image-frame .image-background {
    display: inline-block;
    background: url(/libs/composum/sling/console/browser/images/image-background.png);
}

#browser-view .image.detail-panel .detail-content .image-frame img {
    width: 100%;
}

#browser-view .image.detail-panel .detail-content .image-frame.svg img {
    min-width: 100px;
}

/**
 * Video view
 */

#browser-view .node-view-panel .node-view-content .video .detail-content {
    top: 37px;
    bottom: 40px;
    background-color: #666;
}

#browser-view .video.detail-panel .detail-content .video-frame {
    display: table;
    margin: auto;
}

#browser-view .video.detail-panel .detail-content .video-frame .video-background {
    background-color: #444;
}

#browser-view .video.detail-panel .detail-content .video-frame video {
    width: 100%;
}

/**
 * Text Editor
 */

#browser-view .node-view-panel .node-view-content .detail-content .code-editor,
#text-edit-dialog .detail-panel .code-editor-widget .code-editor {
    position: absolute;
    top: 0;
    left: 0;
    right: 0;
    bottom: 0;
}

#text-edit-dialog .modal-dialog {
    position: absolute;
    top: 10px;
    bottom: 10px;
    left: 10px;
    right: 10px;
    margin: 0;
    width: auto!important;
}

#text-edit-dialog .modal-dialog .modal-content {
    position: absolute;
    top: 0;
    bottom: 0;
    left: 0;
    right: 0;
}

#text-edit-dialog .modal-dialog .modal-body {
    position: absolute;
    top: 56px;
    bottom: 65px;
    left: 0;
    right: 0;
}

#text-edit-dialog .modal-dialog .modal-footer {
    position: absolute;
    bottom: 0;
    left: 0;
    right: 0;
}

#text-edit-dialog .modal-dialog .modal-footer .toolbar {
    float: left;
    max-width: 80%;
    padding-top: 3px;
    height: 32px;
}

#text-edit-dialog .modal-dialog .modal-footer .toolbar .btn-group {
    float: left;
    margin-left: 10px;
}

#text-edit-dialog .modal-dialog .modal-footer .toolbar .btn-group button span {
    display: none;
}

#text-edit-dialog .modal-dialog .modal-footer .toolbar .input-group {
    float: left;
}

#text-edit-dialog .modal-dialog .modal-footer .toolbar .text-group {
    width: 28%;
}

#text-edit-dialog .modal-dialog .modal-footer .toolbar .text-group.replace {
    margin-left: 6px;
}

#text-edit-dialog .modal-dialog .modal-footer .toolbar input[type='checkbox'] {
    float: left;
    width: auto;
    margin: 0 2px 0 7px;
    box-shadow: none;
    height: 32px;
}

#text-edit-dialog .modal-dialog .modal-footer .toolbar .checkbox-label {
    float: left;
    line-height: 32px;
    margin: 0 2px;
}

/*
<<<<<<< HEAD
=======
 * Script extensions
 */

#browser-view .node-view-panel .action-bar .code.script::after {
    position: absolute;
    bottom: 1px;
    right: 4px;
    opacity: 0.8;
    font-size: 80%;
    content: '\f04b';
}

#browser-view .node-view-panel .node-view-content .script .editor-toolbar .run-script::before {
    color: #337ab7; /* info */
    display: block;
    width: 12px;
    height: 21px;
}

#browser-view .node-view-panel .node-view-content .script.running .editor-toolbar .run-script::before {
    content: '\f04d';
    color: #a94442; /* danger */
    font-size: 10px;
    line-height: 20px;
}

@keyframes script-spinner {
    to {transform: rotate(360deg);}
}

@-webkit-keyframes script-spinner {
    to {-webkit-transform: rotate(360deg);}
}

#browser-view .node-view-panel .node-view-content .script.running .editor-toolbar .run-script::after {
    position: absolute;
    animation: script-spinner 4s linear infinite;
    -webkit-animation: script-spinner 4s linear infinite;
    opacity: 0.5;
    content: '\f185';
    font-size: 25px;
    width: 30px;
    height: 30px;
    top: 50%;
    left: 50%;
    margin-top: -15.8px;
    margin-left: -15.3px;
    line-height: 25px;
    padding: 3px 1px;
}}

#browser-view .node-view-panel .node-view-content .script .split-pane .split-pane-component {
    min-height: 80px;
}

#browser-view .node-view-panel .node-view-content .script .split-pane .top-pane {
    margin-bottom: 15px;
}

#browser-view .node-view-panel .node-view-content .script .split-pane .split-pane-divider {
    bottom: 120px;
}

#browser-view .node-view-panel .node-view-content .script .split-pane .bottom-pane {
    height: 120px;
}

#browser-view .node-view-panel .node-view-content .script .split-pane .split-pane-divider {
    background-color: #e4e4e4;
}

#browser-view .node-view-panel .node-view-content .script .detail-content .log-output {
    font-family: monospace;
    font-size: 13px;
    white-space: pre;
}

/*
>>>>>>> 7eda46b9
 * ACE clouds theme
 */

.code-editor.ace-clouds .ace_gutter {
    background: #f8f8f8;
}

/**
 * JSON view
 */

#browser-view .json.detail-panel .detail-toolbar .input-group.number-field-widget {
    max-width: 78px;
}

#browser-view .json.detail-panel .detail-toolbar .input-group input {
    max-width: 38px;
}

/**
 * ACL view
 */

.acl.detail-panel .vertical-split > .top-pane {
    height: 200px;
    min-height: 87px;
}

.acl.detail-panel .vertical-split > .split-pane-divider {
    top: 200px;
    height: 30px;
    background-color: #ececec;
}

.acl.detail-panel .vertical-split > .bottom-pane {
    top: 200px;
    margin-top: 30px;
    min-height: 87px;
}

.acl.detail-panel .vertical-split > .split-pane-divider h4 {
    position: absolute;
    padding: 4px 5px;
    font-weight: normal;
    font-size: 100%;
}

.acl.detail-panel .bootstrap-table .fixed-table-container {
    position: absolute;
    top: 0;
    left: 0;
    right: 0;
    bottom: 0;
    overflow: auto;
}

.acl.detail-panel .bootstrap-table tr.allow td.rule {
    color: #3c763d; /* success */
    background-color: #dff0d8;
}

.acl.detail-panel .bootstrap-table tr.deny td.rule {
    color: #a94442; /* error */
    background-color: #f2dede;
}

#access-policy-entry-dialog .restrictions .key {
    width: 30%;
    float: left;
}

#access-policy-entry-dialog .restrictions .value {
    width: 68%;
    float: right;
}

/**
 * versions view
 */

div.versions .table-toolbar button.add.fa-tags::before,
div.versions .table-toolbar button.remove.fa-tags::before {
    color: #777; /* mute */
    opacity: 0.7;
}

div.versions .table-toolbar button.add.fa-tags::after,
div.versions .table-toolbar button.remove.fa-tags::after {
    position: absolute;
    bottom: -2px;
    right: 4px;
    opacity: 0.7;
}

div.versions .table-toolbar button.add.fa-tags::after {
    content: '\f067';
    right: 3px;
}

div.versions .table-toolbar button.remove.fa-tags::after {
    content: '\f068';
    bottom: -4px;
}

#browser-view .node-view-content .versions .bootstrap-table .fixed-table-toolbar .search input {
    max-width: 140px;
}<|MERGE_RESOLUTION|>--- conflicted
+++ resolved
@@ -672,8 +672,6 @@
 }
 
 /*
-<<<<<<< HEAD
-=======
  * Script extensions
  */
 
@@ -752,7 +750,6 @@
 }
 
 /*
->>>>>>> 7eda46b9
  * ACE clouds theme
  */
 
