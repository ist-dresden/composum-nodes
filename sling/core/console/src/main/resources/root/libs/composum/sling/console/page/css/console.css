--- conflicted
+++ resolved
@@ -517,21 +517,15 @@
     float: left;
 }
 
-<<<<<<< HEAD
+
 /*
  * Detail Toolbar
  */
-=======
-
-/*
- * Detail Toolbar
- */
 
 .detail-view .detail-tabs {
     background-color: #e4e4e4;
 }
 
->>>>>>> 26cf4de3
 .detail-view .detail-toolbar .btn-group {
     display: inline-block;
     margin: 0;
@@ -540,23 +534,12 @@
 .detail-view .detail-toolbar,
 .detail-view .full-table-view .bootstrap-table .fixed-table-toolbar {
     position: absolute;
-<<<<<<< HEAD
-    top: 0;
-=======
     top: 5px;
->>>>>>> 26cf4de3
     right: 0;
     height: 33px;
     padding: 0 6px 0 0;
 }
 
-<<<<<<< HEAD
-.detail-view .detail-toolbar .btn,
-.detail-view .bootstrap-table .fixed-table-toolbar .btn {
-    font-size: 14px;
-    padding: 4px 9px;
-    margin-top: 1px;
-=======
 .detail-view .btn-toolbar .btn-group .btn.fa {
     margin-top: 0;
 }
@@ -565,7 +548,6 @@
 .detail-view .bootstrap-table .fixed-table-toolbar .btn {
     font-size: 14px;
     padding: 4px 9px 3px;
->>>>>>> 26cf4de3
 }
 
 .detail-view .detail-toolbar .btn.fa-download {
@@ -592,11 +574,7 @@
 }
 
 .detail-view .bootstrap-table .fixed-table-toolbar .search input {
-<<<<<<< HEAD
-    margin-top: 3px;
-=======
     margin-top: 2px;
->>>>>>> 26cf4de3
 
 }
 
@@ -642,11 +620,7 @@
     padding: 0;
 }
 
-<<<<<<< HEAD
-.detail-view .bootstrap-table table th,
-=======
 .detail-view .bootstrap-table table thead>tr>th,
->>>>>>> 26cf4de3
 .detail-view .bootstrap-table table td {
     font-size: 14px;
     font-weight: normal;
@@ -723,16 +697,8 @@
 
 .detail-view .full-table-view .bootstrap-table .fixed-table-container {
     position: absolute;
-<<<<<<< HEAD
-    top: 37px;
-    left: 0;
-    right: 0;
-    bottom: 0;
-}
-=======
     top: 42px;
     left: 0;
     right: 0;
     bottom: 44px;
-}
->>>>>>> 26cf4de3
+}