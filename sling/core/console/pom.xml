<?xml version="1.0" encoding="UTF-8"?>
<project xmlns="http://maven.apache.org/POM/4.0.0" xmlns:xsi="http://www.w3.org/2001/XMLSchema-instance"
    xsi:schemaLocation="http://maven.apache.org/POM/4.0.0 http://maven.apache.org/maven-v4_0_0.xsd">
    <modelVersion>4.0.0</modelVersion>

    <parent>
        <groupId>com.composum.sling.core</groupId>
        <artifactId>composum-sling-core-parent</artifactId>
<<<<<<< HEAD
        <version>1.4.0-SNAPSHOT</version>
=======
        <version>1.3.1</version>
>>>>>>> ee37a7ca
        <relativePath>../.parent</relativePath>
    </parent>

    <artifactId>composum-sling-core-console</artifactId>
    <packaging>bundle</packaging>

    <name>Composum Core Console</name>
    <description>a set of basig tools: jcr browser, package manager, user manager</description>

    <properties>
        <bundle.name>com.composum.core.console</bundle.name>
    </properties>

    <build>
        <plugins>

            <plugin>
                <groupId>org.apache.felix</groupId>
                <artifactId>maven-scr-plugin</artifactId>
            </plugin>

            <plugin>
                <groupId>org.apache.felix</groupId>
                <artifactId>maven-bundle-plugin</artifactId>
                <extensions>true</extensions>
                <configuration>
                    <instructions>
                        <Bundle-Category>${bundle.category}</Bundle-Category>
                        <Bundle-SymbolicName>${bundle.name}</Bundle-SymbolicName>
                        <Include-Resource>
                            {maven-resources}
                        </Include-Resource>
                        <Sling-Initial-Content>
                            root/libs/composum/sling/console;path:=/libs/composum/sling/console;overwrite:=true
                        </Sling-Initial-Content>
                    </instructions>
                </configuration>
            </plugin>

            <plugin>
                <groupId>com.citytechinc.maven.plugins</groupId>
                <artifactId>osgi-bundle-status-maven-plugin</artifactId>
                <configuration>
                    <bundleNames>
                        <bundleName>${bundle.name}</bundleName>
                    </bundleNames>
                </configuration>
            </plugin>

        </plugins>
    </build>

    <dependencies>

        <!-- Composum -->
        <dependency>
            <groupId>com.composum.sling.core</groupId>
            <artifactId>composum-sling-core-commons</artifactId>
        </dependency>
        <dependency>
            <groupId>com.composum.sling.core</groupId>
            <artifactId>composum-sling-core-jslibs</artifactId>
        </dependency>

        <!-- Apache Sling -->
        <dependency>
            <groupId>org.apache.sling</groupId>
            <artifactId>org.apache.sling.api</artifactId>
        </dependency>
        <dependency>
            <groupId>org.apache.sling</groupId>
            <artifactId>org.apache.sling.scripting.jsp</artifactId>
        </dependency>
        <dependency>
            <groupId>org.apache.sling</groupId>
            <artifactId>org.apache.sling.scripting.jsp.taglib</artifactId>
        </dependency>
        <dependency>
            <groupId>org.apache.sling</groupId>
            <artifactId>org.apache.sling.jcr.api</artifactId>
        </dependency>

        <!-- JCR API, Jackrabbit -->
        <dependency>
            <groupId>javax.jcr</groupId>
            <artifactId>jcr</artifactId>
        </dependency>

        <!-- JSON -->
        <dependency>
            <groupId>com.google.code.gson</groupId>
            <artifactId>gson</artifactId>
        </dependency>

        <!-- OSGi, Felix -->
        <dependency>
            <groupId>org.apache.felix</groupId>
            <artifactId>org.apache.felix.scr.annotations</artifactId>
        </dependency>

        <!-- Apache Commons -->
        <dependency>
            <groupId>org.apache.commons</groupId>
            <artifactId>commons-lang3</artifactId>
        </dependency>

        <!-- Logging -->
        <dependency>
            <groupId>org.slf4j</groupId>
            <artifactId>slf4j-simple</artifactId>
        </dependency>

    </dependencies>
</project>
<|MERGE_RESOLUTION|>--- conflicted
+++ resolved
@@ -6,11 +6,7 @@
     <parent>
         <groupId>com.composum.sling.core</groupId>
         <artifactId>composum-sling-core-parent</artifactId>
-<<<<<<< HEAD
         <version>1.4.0-SNAPSHOT</version>
-=======
-        <version>1.3.1</version>
->>>>>>> ee37a7ca
         <relativePath>../.parent</relativePath>
     </parent>
 
