<?xml version="1.0" encoding="UTF-8"?>
<project xmlns="http://maven.apache.org/POM/4.0.0" xmlns:xsi="http://www.w3.org/2001/XMLSchema-instance" xsi:schemaLocation="http://maven.apache.org/POM/4.0.0 http://maven.apache.org/maven-v4_0_0.xsd">
    <modelVersion>4.0.0</modelVersion>

    <parent>
        <groupId>com.composum.sling.core</groupId>
        <artifactId>composum-sling-core-parent</artifactId>
<<<<<<< HEAD
        <version>2.0.0-SNAPSHOT</version>
=======
        <version>1.10.0</version>
>>>>>>> 79231f79
        <relativePath>../.parent</relativePath>
    </parent>

    <artifactId>composum-sling-core-jslibs</artifactId>
    <packaging>bundle</packaging>

    <name>Composum Core JS Libraries</name>
    <description>the set of necessary javascript components and scripts</description>

    <properties>
        <bundle.name>com.composum.core.jslibs</bundle.name>
    </properties>

    <build>
        <plugins>

            <plugin>
                <groupId>org.apache.felix</groupId>
                <artifactId>maven-bundle-plugin</artifactId>
                <extensions>true</extensions>
                <configuration>
                    <instructions>
                        <Bundle-Category>${bundle.category}</Bundle-Category>
                        <Bundle-SymbolicName>${bundle.name}</Bundle-SymbolicName>
                        <Include-Resource>
                            {maven-resources}
                        </Include-Resource>
                        <Sling-Initial-Content>
                            root/libs/fonts/awesome/4.7.0;path:=/libs/fonts/awesome/4.7.0;overwrite:=true;ignoreImportProviders:="json,xml",
                            root/libs/fonts/roboto/2014;path:=/libs/fonts/roboto/2014;overwrite:=true;ignoreImportProviders:="json,xml",
                            root/libs/jslibs/ace/1.4.4;path:=/libs/jslibs/ace/1.4.4;overwrite:=true;ignoreImportProviders:="json,xml",
                            root/libs/jslibs/backbone/1.3.3;path:=/libs/jslibs/backbone/1.3.3;overwrite:=true;ignoreImportProviders:="json,xml",
                            root/libs/jslibs/backbone/1.4.0;path:=/libs/jslibs/backbone/1.4.0;overwrite:=true;ignoreImportProviders:="json,xml",
                            root/libs/jslibs/bootstrap/3.3.7;path:=/libs/jslibs/bootstrap/3.3.7;overwrite:=true;ignoreImportProviders:="json,xml",
                            root/libs/jslibs/bootstrap/3.4.1;path:=/libs/jslibs/bootstrap/3.4.1;overwrite:=true;ignoreImportProviders:="json,xml",
                            root/libs/jslibs/bootstrap-colorpicker/3.1.2;path:=/libs/jslibs/bootstrap-colorpicker/3.1.2;overwrite:=true;ignoreImportProviders:="json,xml",
                            root/libs/jslibs/bootstrap-datetimepicker/4.17.47;path:=/libs/jslibs/bootstrap-datetimepicker/4.17.47;overwrite:=true;ignoreImportProviders:="json,xml",
                            root/libs/jslibs/bootstrap-fileinput/5.0.3;path:=/libs/jslibs/bootstrap-fileinput/5.0.3;overwrite:=true;ignoreImportProviders:="json,xml",
                            root/libs/jslibs/bootstrap-slider/10.6.1;path:=/libs/jslibs/bootstrap-slider/10.6.1;overwrite:=true;ignoreImportProviders:="json,xml",
                            root/libs/jslibs/bootstrap-table/1.7.0;path:=/libs/jslibs/bootstrap-table/1.7.0;overwrite:=true;ignoreImportProviders:="json,xml",
                            root/libs/jslibs/bootstrap-table/1.14.2;path:=/libs/jslibs/bootstrap-table/1.14.2;overwrite:=true;ignoreImportProviders:="json,xml",
                            root/libs/jslibs/highlight/9.8.0;path:=/libs/jslibs/highlight/9.8.0,
                            root/libs/jslibs/highlight/9.15.6;path:=/libs/jslibs/highlight/9.15.6,
                            root/libs/jslibs/jquery/2.2.4;path:=/libs/jslibs/jquery/2.2.4;overwrite:=true;ignoreImportProviders:="json,xml",
                            root/libs/jslibs/jquery/3.4.1;path:=/libs/jslibs/jquery/3.4.1;overwrite:=true;ignoreImportProviders:="json,xml",
                            root/libs/jslibs/jquery/base64;path:=/libs/jslibs/jquery/base64;overwrite:=true;ignoreImportProviders:="json,xml",
                            root/libs/jslibs/jstree/3.3.8;path:=/libs/jslibs/jstree/3.3.8;overwrite:=true;ignoreImportProviders:="json,xml",
                            root/libs/jslibs/loglevel/1.6.1;path:=/libs/jslibs/loglevel/1.6.1;overwrite:=true;ignoreImportProviders:="json,xml",
                            root/libs/jslibs/moment/2.24.0;path:=/libs/jslibs/moment/2.24.0;overwrite:=true;ignoreImportProviders:="json,xml",
                            root/libs/jslibs/split-pane/1.0.0;path:=/libs/jslibs/split-pane/1.0.0;overwrite:=true;ignoreImportProviders:="json,xml",
                            root/libs/jslibs/trumbowyg/2.3.0;path:=/libs/jslibs/trumbowyg/2.3.0;overwrite:=true;ignoreImportProviders:="json,xml",
                            root/libs/jslibs/trumbowyg/2.17.0;path:=/libs/jslibs/trumbowyg/2.17.0;overwrite:=true;ignoreImportProviders:="json,xml",
                            root/libs/jslibs/typeahead/3.1.0;path:=/libs/jslibs/typeahead/3.1.0;overwrite:=true;ignoreImportProviders:="json,xml",
                            root/libs/jslibs/underscore/1.8.3;path:=/libs/jslibs/underscore/1.8.3;overwrite:=true;ignoreImportProviders:="json,xml",
                            root/libs/jslibs/underscore/1.9.1;path:=/libs/jslibs/underscore/1.9.1;overwrite:=true;ignoreImportProviders:="json,xml",
                            root/libs/jslibs/x-editable/1.5.3;path:=/libs/jslibs/x-editable/1.5.3;overwrite:=true;ignoreImportProviders:="json,xml"
                        </Sling-Initial-Content>
                    </instructions>
                </configuration>
            </plugin>

        </plugins>
    </build>
    <profiles>

        <profile>
            <id>installBundle</id>
            <activation>
                <property>
                    <name>deploy.bundle</name>
                    <value>true</value>
                </property>
            </activation>
            <build>
                <plugins>

                    <plugin>
                        <groupId>org.apache.sling</groupId>
                        <artifactId>maven-sling-plugin</artifactId>
                        <executions>
                            <execution>
                                <id>install-bundle</id>
                                <phase>install</phase>
                                <goals>
                                    <goal>install</goal>
                                </goals>
                            </execution>
                        </executions>
                    </plugin>

                </plugins>
            </build>
        </profile>
        <profile>
            <id>installPackage</id>
        </profile>
        <profile>
            <id>installTestContent</id>
        </profile>

    </profiles>

</project>
<|MERGE_RESOLUTION|>--- conflicted
+++ resolved
@@ -5,11 +5,7 @@
     <parent>
         <groupId>com.composum.sling.core</groupId>
         <artifactId>composum-sling-core-parent</artifactId>
-<<<<<<< HEAD
         <version>2.0.0-SNAPSHOT</version>
-=======
-        <version>1.10.0</version>
->>>>>>> 79231f79
         <relativePath>../.parent</relativePath>
     </parent>
 
