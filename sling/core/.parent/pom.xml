--- conflicted
+++ resolved
@@ -5,11 +5,7 @@
     <groupId>com.composum.sling.core</groupId>
     <artifactId>composum-sling-core-parent</artifactId>
     <packaging>pom</packaging>
-<<<<<<< HEAD
     <version>1.4.0-SNAPSHOT</version>
-=======
-    <version>1.3.2-SNAPSHOT</version>
->>>>>>> 07ed45c6
 
     <name>Composum Core Parent</name>
     <description>Maven parent for Composum Sling Core bundles</description>
