--- conflicted
+++ resolved
@@ -1,15 +1,11 @@
 <project xmlns="http://maven.apache.org/POM/4.0.0" xmlns:xsi="http://www.w3.org/2001/XMLSchema-instance"
-         xsi:schemaLocation="http://maven.apache.org/POM/4.0.0 http://maven.apache.org/maven-v4_0_0.xsd">
+        xsi:schemaLocation="http://maven.apache.org/POM/4.0.0 http://maven.apache.org/maven-v4_0_0.xsd">
     <modelVersion>4.0.0</modelVersion>
 
     <groupId>com.composum.sling.core</groupId>
     <artifactId>composum-sling-core-parent</artifactId>
     <packaging>pom</packaging>
-<<<<<<< HEAD
     <version>2.0.0-SNAPSHOT</version>
-=======
-    <version>1.10.1-SNAPSHOT</version>
->>>>>>> 71508732
 
     <name>Composum Core Parent</name>
     <description>Maven parent for Composum Sling Core bundles</description>
