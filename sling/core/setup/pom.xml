--- conflicted
+++ resolved
@@ -1,30 +1,26 @@
-<?xml version="1.0" encoding="UTF-8"?>
-<project xmlns="http://maven.apache.org/POM/4.0.0" xmlns:xsi="http://www.w3.org/2001/XMLSchema-instance"
-        xsi:schemaLocation="http://maven.apache.org/POM/4.0.0 http://maven.apache.org/maven-v4_0_0.xsd">
-    <modelVersion>4.0.0</modelVersion>
-
-    <parent>
-        <groupId>com.composum.sling.core</groupId>
-        <artifactId>composum-sling-core-parent</artifactId>
-<<<<<<< HEAD
-        <version>2.0.0-SNAPSHOT</version>
-=======
-        <version>1.10.1-SNAPSHOT</version>
->>>>>>> 71508732
-        <relativePath>../.parent</relativePath>
-    </parent>
-
-    <groupId>com.composum.sling.core.setup</groupId>
-    <artifactId>composum-sling-core-setup-parent</artifactId>
-    <packaging>pom</packaging>
-
-    <name>Composum Nodes setup parent</name>
-    <description>setup implementation code modules</description>
-
-    <modules>
-        <module>util</module>
-        <module>hook</module>
-    </modules>
-
-</project>
-
+<?xml version="1.0" encoding="UTF-8"?>
+<project xmlns="http://maven.apache.org/POM/4.0.0" xmlns:xsi="http://www.w3.org/2001/XMLSchema-instance"
+        xsi:schemaLocation="http://maven.apache.org/POM/4.0.0 http://maven.apache.org/maven-v4_0_0.xsd">
+    <modelVersion>4.0.0</modelVersion>
+
+    <parent>
+        <groupId>com.composum.sling.core</groupId>
+        <artifactId>composum-sling-core-parent</artifactId>
+        <version>2.0.0-SNAPSHOT</version>
+        <relativePath>../.parent</relativePath>
+    </parent>
+
+    <groupId>com.composum.sling.core.setup</groupId>
+    <artifactId>composum-sling-core-setup-parent</artifactId>
+    <packaging>pom</packaging>
+
+    <name>Composum Nodes setup parent</name>
+    <description>setup implementation code modules</description>
+
+    <modules>
+        <module>util</module>
+        <module>hook</module>
+    </modules>
+
+</project>
+