/**
 *
 *
 */
(function (core) {
    'use strict';

    core.components = core.components || {};

    (function (components) {

        /**
         * the node type declarations for the tree (defines the icon classes of the nodes)
         */
        components.treeTypes = {
            'default': {'icon': 'fa fa-cube text-muted'},
            'summary': {'icon': 'fa fa-hand-o-right text-info'},
            'root': {'icon': 'fa fa-sitemap text-muted'},
            'system': {'icon': 'fa fa-cogs text-muted'},
            'activities': {'icon': 'fa fa-signal text-muted'},
            'nodetypes': {'icon': 'fa fa-tags text-muted'},
            'nodetype': {'icon': 'fa fa-tag text-muted'},
            'versionstorage': {'icon': 'fa fa-history text-muted'},
            'folder': {'icon': 'fa fa-folder-o'},
            'resource-folder': {'icon': 'fa fa-folder-o'},
            'orderedfolder': {'icon': 'fa fa-folder text-muted'},
            'package': {'icon': 'fa fa-file-archive-o'},
            'resource-package': {'icon': 'fa fa-file-archive-o'},
            'component': {'icon': 'fa fa-puzzle-piece text-info'},
            'page': {'icon': 'fa fa-globe text-info'},
            'pagecontent': {'icon': 'fa fa-ellipsis-h text-muted'},
            'page-designer': {'icon': 'fa fa-cube text-info'},
            'resource-designer': {'icon': 'fa fa-file-code-o text-muted'},
            'resource-redirect': {'icon': 'fa fa-share text-info'},
            'resource-parsys': {'icon': 'fa fa-ellipsis-v text-muted'},
            'resource-console': {'icon': 'fa fa-laptop text-muted'},
            'resource-pckgmgr': {'icon': 'fa fa-laptop text-muted'},
            'resource-path': {'icon': 'fa fa-bookmark-o text-muted'},
            'resource-resources': {'icon': 'fa fa-filter text-muted'},
            'resource-strings': {'icon': 'fa fa-filter text-muted'},
            'resource-felix': {'icon': 'fa fa-cog text-muted'},
            'resource-guide': {'icon': 'fa fa-book text-muted'},
            'resource-servlet': {'icon': 'fa fa-cog text-muted'},
            'acl': {'icon': 'fa fa-key text-muted'},
            'authorizablefolder': {'icon': 'fa fa-diamond text-muted'},
            'group': {'icon': 'fa fa-group text-muted'},
            'user': {'icon': 'fa fa-user'},
            'linkedfile': {'icon': 'fa fa-link text-muted'},
            'file': {'icon': 'fa fa-file-o'},
            'resource': {'icon': 'fa fa-file-o'},
            'resource-file': {'icon': 'fa fa-file-o text-muted'},
            'file-image': {'icon': 'fa fa-file-image-o text-info'},
            'resource-image': {'icon': 'fa fa-file-image-o text-muted'},
            'file-text': {'icon': 'fa fa-file-text-o text-info'},
            'resource-text': {'icon': 'fa fa-file-text-o text-muted'},
            'file-text-plain': {'icon': 'fa fa-file-text-o text-info'},
            'resource-text-plain': {'icon': 'fa fa-file-code-o text-muted'},
            'file-text-html': {'icon': 'fa fa-globe text-info'},
            'resource-text-html': {'icon': 'fa fa-file-code-o text-muted'},
            'file-text-css': {'icon': 'fa fa-file-code-o text-info'},
            'resource-text-css': {'icon': 'fa fa-file-code-o text-muted'},
            'file-javascript': {'icon': 'fa fa-file-code-o text-info'},
            'resource-javascript': {'icon': 'fa fa-file-code-o text-muted'},
            'file-text-javascript': {'icon': 'fa fa-file-code-o text-info'},
            'resource-text-javascript': {'icon': 'fa fa-file-code-o text-muted'},
            'file-text-x-java-source': {'icon': 'fa fa-file-code-o text-info'},
            'resource-text-x-java-source': {'icon': 'fa fa-file-code-o text-muted'},
            'file-octet-stream': {'icon': 'fa fa-file-code-o text-info'},
            'resource-octet-stream': {'icon': 'fa fa-file-code-o text-muted'},
            'file-pdf': {'icon': 'fa fa-file-pdf-o text-info'},
            'resource-pdf': {'icon': 'fa fa-file-pdf-o text-muted'},
            'file-zip': {'icon': 'fa fa-file-archive-o text-info'},
            'resource-zip': {'icon': 'fa fa-file-archive-o text-muted'},
            'file-java-archive': {'icon': 'fa fa-file-archive-o text-info'},
            'resource-java-archive': {'icon': 'fa fa-file-archive-o text-muted'},
            'asset': {'icon': 'fa fa-file-o text-info'},
            'assetcontent': {'icon': 'fa fa-file-o text-muted'},
            'file-binary': {'icon': 'fa fa-file-o text-info'},
            'resource-binary': {'icon': 'fa fa-file-o text-muted'},
            'resource-syntheticresourceproviderresource': {'icon': 'fa fa-code text-muted'}
        };

        /**
         * A 'jstree' as Backbone View...
         *
         * Instance example:
         *
         *    core.pckgmgr.tree = new core.components.Tree({
     *
     *        el: $('.tree')[0], // the element to use
     *
     *        dataUrlForPath: function(path) {
     *            return '/bin/core/node.page.title.json' + path;
     *        },
     *
     *        onNodeSelected: function(path) {
     *            alert('onNodeSelected: ' + path);
     *        }
     *    });
         */
        components.Tree = Backbone.View.extend({

            /**
             * sets the filter key for the tree; the key is the 'name' in the filter OSGi configuration)
             */
            setFilter: function (filter, refresh) {
                this.filter = filter;
                if (refresh === undefined || refresh) {
                    this.refresh();
                }
            },

            /**
             * returns the model data of the selected node; 'undefined' if no node is selected
             */
            current: function () {
                var selected = this.$el.jstree('get_selected', true);
                return selected && selected.length > 0 ? selected[0].original : undefined;
            },

            /**
             * refreshes the tree view, clears all cached tree structure and reopens the selected node
             */
            refresh: function (callback) {
                var current = this.current();
                this.delegate('refresh.jstree', _.bind(function () {
<<<<<<< HEAD
                    if (_.isFunction(callback)) {
                        callback(current);
                    } else {
                        if (current) {
                            this.selectNode(current.path);
                        }
                    }
=======
>>>>>>> 374ceccc
                    this.undelegate('refresh.jstree');
                    if (_.isFunction(callback)) {
                        callback(current);
                    } else {
                        if (current) {
                            this.selectNode(current.path);
                        }
                    }
                }, this));
                this.$el.jstree('refresh', true, true);
            },

            /**
             * selects the node specified by its node path if the node is accepted by the filter
             * opens all nodes up to the target node automatically
             */
            selectNode: function (path, callback) {
                this.resetSelection();
                if (path) {
                    var names = $.isArray(path) ? path : path.split('/');
                    var index = 1;
                    var $node;
                    var drilldown = function () {
                        if (index < names.length - 1) {
                            var id = this.nodeId(_.first(names, index + 1));
                            $node = this.$('#' + id);
                            index++;
                            if ($node) {
                                if (this.$el.jstree('is_open', $node)) {
                                    drilldown.apply(this);
                                } else {
                                    if (!this.$el.jstree('is_leaf', $node)) {
                                        this.$el.jstree('open_node', $node);
                                    } else {
                                        this.undelegate('after_open.jstree');
                                        if (_.isFunction(callback)) {
                                            callback(path);
                                        }
                                    }
                                }
                            } else {
                                this.undelegate('after_open.jstree');
                                if (_.isFunction(callback)) {
                                    callback(path);
                                }
                            }
                        } else {
                            var id = this.nodeId(_.first(names, names.length));
                            $node = this.$('#' + id);
                            if ($node) {
                                this.$el.jstree('select_node', $node);
                                this.scrollIntoView($node);
                            }
                            this.undelegate('after_open.jstree');
                            if (_.isFunction(callback)) {
                                callback(path);
                            }
                        }
                    };
                    this.delegate('after_open.jstree', undefined, _.bind(drilldown, this));
                    $node = this.$('#' + this.nodeId('/'));
                    if ($node) {
                        if (this.$el.jstree('is_open', $node)) {
                            drilldown.apply(this);
                        } else {
                            if (!this.$el.jstree('is_leaf', $node)) {
                                this.$el.jstree('open_node', $node);
                            } else {
                                this.undelegate('after_open.jstree');
                                if (_.isFunction(callback)) {
                                    callback(path);
                                }
                            }
                        }
                    }
                }
            },

            /**
             * scrolls the trees viewport that the specified node (jQuery element of the node)
             * is visible within the viewport (scrolls if necessary - node not visible - only)
             */
            scrollIntoView: function ($node) {
                var $tree = this.$el.jstree('get_container');
                var $panel = $tree.closest('.tree-panel');
                var nodePos = $node.position();
                if (nodePos) {
                    var nodeTop = nodePos.top;
                    var scrollTop = $panel.scrollTop();
                    var scrollHeight = $panel.height();
                    if (nodeTop < scrollTop + scrollHeight / 5) {
                        $panel.scrollTop(nodeTop - scrollHeight / 4);
                    } else if (nodeTop > scrollTop + scrollHeight - scrollHeight / 5) {
                        $panel.scrollTop(nodeTop - scrollHeight + scrollHeight / 4);
                    }
                }
            },

            resetSelection: function () {
                this.$el.jstree('deselect_all');
            },

            reset: function () {
                this.resetSelection();
            },

            initialize: function (options) {

                var treeOptions = {

                    'plugins': [
                        'types',
                        'unique',
                        'wholerow'
                    ],
                    'core': {
                        'animation': false,
                        'data': _.bind(this.nodeData, this),
                        'cache': false,
                        'load_open': true,
                        'multiple': false,
                        'themes': {
                            'name': 'proton'
                        },
                        'force_text': true
                    },
                    'types': components.treeTypes
                };

                // extend initialization to set up the drag and drop functionality if configured in the options
                if (options.dragAndDrop) {
                    this.dragAndDrop = _.extend(this.dragAndDrop || {}, options.dragAndDrop);
                }
                if (this.dragAndDrop) {
                    treeOptions.plugins = _.union(treeOptions.plugins, ['dnd']);
                    treeOptions.dnd = this.dragAndDrop;
                    $(document).on('dnd_stop.vakata', _.bind(this.dragStop, this));
                }

                //  extend initialization to set up a context menu if configured in the options
                if (options.contextmenu) {
                    this.contextmenu = _.extend(this.contextmenu || {}, options.contextmenu);
                }
                if (this.contextmenu) {
                    treeOptions.plugins = _.union(treeOptions.plugins, ['contextmenu']);
                    treeOptions.contextmenu = this.contextmenu;
                }

                // establish the tree with all configured options
                this.$el.jstree(treeOptions);

                // bind all event handlers - for initialization and tree functions
                // the initialization events handler will be unbind after execution
                this.delegateEvents({
                    'loaded.jstree': this.initSelectedData,
                    'redraw.jstree': this.onRedrawNode,
                    'open_node.jstree': this.onOpenNode,
                    'select_node.jstree': this.nodeSelected
                });
            },

            /**
             * the initial selection event handler called after tree loading
             * selects the node specified by the path in the 'initialSelect' instance
             * variable or in the 'data-selected' DOM attribute af the tree element
             */
            initSelectedData: function () {
                if (!this.initialSelect) {
                    this.initialSelect = this.$el.attr('data-selected');
                }
                if (this.initialSelect) {
                    this.selectNode(this.initialSelect);
                    this.initialSelect = undefined;
                }
                this.undelegate('loaded.jstree');
            },

            // the default instance prefix,
            // make it unique it if more than one tree is used on one page
            nodeIdPrefix: 'TR_',

            /**
             * Builds a DOM id for an identifier of a node;
             * the identifier can be a node path (string) or an array of names (splitted path)
             */
            nodeId: function (id) {
                // check for the prefix to avoid double encoding
                if (id && (typeof id !== 'string' || id.indexOf(this.nodeIdPrefix) != 0)) {
                    if (_.isArray(id)) {
                        // join an array of names to a path for encoding
                        id = id.join('/');
                    }
                    // use 'base64url' encoded path as id (adoption necessary for jQuery)
                    id = $.base64.encode(id).replace(/=/g, '-').replace(/[/]/g, '_');
                    // add prefix for the current tree instance
                    id = this.nodeIdPrefix + id;
                }
                return id;
            },

            /**
             * loads the data for the node (jstree.core.data function)
             * @param node the 'jstree' node object
             * @param callback the function to assign the data loaded
             */
            nodeData: function (node, callback) {
                // use the URL build by the 'dataUrlForNode' function in th Ajax call
                var url = this.dataUrlForNode(node);
                var tree = this; // for later use via closure
                core.getJson(url, function (result) {
                        // transform all ids (node path) into the tree (jQuery) compatible format
                        result.id = tree.nodeId(result.id);
                        if (result.children) {
                            for (var i = 0; i < result.children.length; i++) {
                                // transform the ids for each child in the children list also
                                result.children[i].id = tree.nodeId(result.children[i].id);
                            }
                        }
                        callback.call(this, result);
                    }
                );
            },

            /**
             * builds the URL to load the data of one node
             */
            dataUrlForNode: function (node) {
                var path;
                if (node.original) {
                    if (node.original.path) {
                        path = node.original.path
                    }
                }
                path = path ? window.core.encodePath(path) : '/';
                if (_.isFunction(this.dataUrlForPath)) {
                    return this.dataUrlForPath(path);
                }
                var params = this.filter && 'default' != this.filter ? '?filter=' + this.filter : '';
                return '/bin/core/node.tree.json' + path + params;
            },

            /**
             * the node selected event handler opens the selected node and
             * calls the 'onNodeSelected' function if declared
             */
            nodeSelected: function (event, data) {
                var id = data.node.id;
                var path = data.node.original.path;
                var $node = this.$('#' + (id ? id : this.nodeId(path)));
                this.$el.jstree('open_node', $node);
                if (_.isFunction(this.onNodeSelected)) {
                    this.onNodeSelected(path, data.node, $node);
                }
            },

            /**
             * the final drag and drop handler determines the dragged and the target node
             * an delegates these to the 'this.dropNode' function which must be provided
             * by the Tree 'superclass' or 'instance' if this extension has
             * the 'dnd' functionality switched on.
             */
            dragStop: function (event, data) {
                var dragId = data.element.id;
                var dragTreeObj = this.$el.jstree('get_node', dragId);
                var dropTarget = data.event.target;
                var $dropNode = $(dropTarget).closest('li.jstree-node');
                var dropId = $dropNode.attr('id');
                if (dragTreeObj && dropId) {
                    var dropTreeObj = this.$el.jstree('get_node', dropId);
                    if (dropTreeObj) {
                        var dropNode = dropTreeObj.original;
                        var dragNode = dragTreeObj.original;
                        if (_.isFunction(this.dropNode)) {
                            this.dropNode(dragNode, dropNode);
                        } else {
                            core.alert('warning', 'Drag Stop... (no implemented action)',
                                'dragged: ' + dragNode.path + '<br/>' +
                                'to target: ' + dropNode.path);
                        }
                    }
                }
            },

            /**
             * 'jstree' eventhandler for 'redraw'
             * refreshes the node state
             * @param data data.nodes - the list of node ids
             */
            onRedrawNode: function (event, data) {
                for (var i = 0; i < data.nodes.length; i++) {
                    var node = this.refreshNodeStateById(data.nodes[i]);
                }
            },

            /**
             * 'jstree' event handler for 'open_node'
             * refreshes the node state for the node itself and its children
             * @param data data.node - the node (model), see 'jstree'
             */
            onOpenNode: function (event, data) {
                if (data.node) {
                    this.refreshNodeStateById(data.node.id);
                    if (data.node.children) {
                        for (var j = 0; j < data.node.children.length; j++) {
                            this.refreshNodeStateById(data.node.children[j]);
                        }
                    }
                }
            },

            /**
             * declares the attributes and classes according to the state (JCR state)
             * of the node loaded in the 'original' data object of the node
             */
            refreshNodeStateById: function (id) {
                var node = this.$el.jstree('get_node', id);
                if (node && node.original) {
                    var $node = this.$el.jstree('get_node', id, true);
                    if ($node.length > 0) {
                        this.refreshNodeState($node, node);
                    }
                }
                return node;
            },

            /**
             * declares the attributes and classes according to the state (JCR state)
             * of the node loaded in the 'original' data object of the node
             */
            refreshNodeState: function ($node, node) {
                if (node.original.type) {
                    $node.attr('data-type', node.original.type);
                }
                if (node.original.contentType) {
                    $node.attr('data-content-type', node.original.contentType);
                }
                if (node.original.treeType) {
                    $node.addClass(node.original.treeType);
                }
                if (node.original.jcrState) {
                    var state = node.original.jcrState;
                    if (state.checkedOut && state.isVersionable) {
                        $node.addClass('checked-out');
                    }
                    if (state.locked) {
                        $node.addClass('locked');
                        if (state.lock.isDeep) {
                            $node.addClass('deep-lock');
                        }
                        if (state.lock.isHolder) {
                            $node.addClass('lock-holder');
                        }
                    }
                }
                return node;
            }
        });

    })(core.components);

})(window.core);<|MERGE_RESOLUTION|>--- conflicted
+++ resolved
@@ -124,16 +124,6 @@
             refresh: function (callback) {
                 var current = this.current();
                 this.delegate('refresh.jstree', _.bind(function () {
-<<<<<<< HEAD
-                    if (_.isFunction(callback)) {
-                        callback(current);
-                    } else {
-                        if (current) {
-                            this.selectNode(current.path);
-                        }
-                    }
-=======
->>>>>>> 374ceccc
                     this.undelegate('refresh.jstree');
                     if (_.isFunction(callback)) {
                         callback(current);
