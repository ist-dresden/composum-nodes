<?xml version="1.0" encoding="ISO-8859-1" ?>
<taglib xmlns="http://java.sun.com/xml/ns/j2ee" xmlns:xsi="http://www.w3.org/2001/XMLSchema-instance"
    xsi:schemaLocation="http://java.sun.com/xml/ns/j2ee http://java.sun.com/xml/ns/j2ee/web-jsptaglibrary_2_0.xsd"
    version="2.0">

    <description>
        a collection of universal Sling related tags
    </description>
    <tlib-version>1.0</tlib-version>
    <short-name>cpnl</short-name>
    <uri>http://sling.composum.com/cpnl/1.0</uri>

    <tag>
        <name>component</name>
        <description>
            Creates a component model from a given className
        </description>
        <tag-class>com.composum.sling.cpnl.ComponentTag</tag-class>
        <tei-class>com.composum.sling.cpnl.ComponentTagTEI</tei-class>
        <body-content>JSP</body-content>
        <attribute>
            <name>id</name>
            <required>true</required>
            <rtexprvalue>true</rtexprvalue>
            <type>java.lang.String</type>
        </attribute>
        <attribute>
            <name>type</name>
            <required>true</required>
            <rtexprvalue>true</rtexprvalue>
            <type>java.lang.String</type>
        </attribute>
        <attribute>
            <name>scope</name>
            <required>false</required>
            <rtexprvalue>true</rtexprvalue>
            <type>java.lang.String</type>
        </attribute>
        <attribute>
            <name>replace</name>
            <required>false</required>
            <rtexprvalue>true</rtexprvalue>
            <type>java.lang.Boolean</type>
        </attribute>
    </tag>

    <tag>
        <name>clientlib</name>
        <description>
            Includes a clientlib reference (JS, CSS)
        </description>
        <tag-class>com.composum.sling.cpnl.ClientlibTag</tag-class>
        <body-content>JSP</body-content>
        <attribute>
            <name>path</name>
            <required>true</required>
            <rtexprvalue>true</rtexprvalue>
            <type>java.lang.String</type>
        </attribute>
        <attribute>
            <name>type</name>
            <required>false</required>
            <rtexprvalue>true</rtexprvalue>
            <type>java.lang.String</type>
        </attribute>
        <attribute>
            <name>rel</name>
            <required>false</required>
            <rtexprvalue>true</rtexprvalue>
            <type>java.lang.String</type>
        </attribute>
    </tag>

    <tag>
        <name>image</name>
        <description>
            Generates image elements with mapped source URLs
        </description>
        <tag-class>com.composum.sling.cpnl.ImageTag</tag-class>
        <body-content>JSP</body-content>
        <attribute>
            <name>src</name>
            <required>true</required>
            <rtexprvalue>true</rtexprvalue>
            <type>java.lang.String</type>
        </attribute>
        <attribute>
            <name>tagName</name>
            <required>false</required>
            <rtexprvalue>true</rtexprvalue>
            <type>java.lang.String</type>
        </attribute>
        <attribute>
            <name>urlAttr</name>
            <required>false</required>
            <rtexprvalue>true</rtexprvalue>
            <type>java.lang.String</type>
        </attribute>
        <attribute>
            <name>role</name>
            <required>false</required>
            <rtexprvalue>true</rtexprvalue>
            <type>java.lang.String</type>
        </attribute>
        <attribute>
            <name>classes</name>
            <required>false</required>
            <rtexprvalue>true</rtexprvalue>
            <type>java.lang.String</type>
        </attribute>
    </tag>

    <tag>
        <name>link</name>
        <description>
            Generates link elements with mapped URLs
        </description>
        <tag-class>com.composum.sling.cpnl.LinkTag</tag-class>
        <body-content>JSP</body-content>
        <attribute>
            <name>href</name>
            <required>true</required>
            <rtexprvalue>true</rtexprvalue>
            <type>java.lang.String</type>
        </attribute>
        <attribute>
            <name>tagName</name>
            <required>false</required>
            <rtexprvalue>true</rtexprvalue>
            <type>java.lang.String</type>
        </attribute>
        <attribute>
            <name>urlAttr</name>
            <required>false</required>
            <rtexprvalue>true</rtexprvalue>
            <type>java.lang.String</type>
        </attribute>
        <attribute>
            <name>role</name>
            <required>false</required>
            <rtexprvalue>true</rtexprvalue>
            <type>java.lang.String</type>
        </attribute>
        <attribute>
            <name>classes</name>
            <required>false</required>
            <rtexprvalue>true</rtexprvalue>
            <type>java.lang.String</type>
        </attribute>
    </tag>

    <tag>
        <name>form</name>
        <description>
            Generates form elements with mapped action URLs
        </description>
        <tag-class>com.composum.sling.cpnl.FormTag</tag-class>
        <body-content>JSP</body-content>
        <attribute>
            <name>action</name>
            <required>true</required>
            <rtexprvalue>true</rtexprvalue>
            <type>java.lang.String</type>
        </attribute>
        <attribute>
            <name>role</name>
            <required>false</required>
            <rtexprvalue>true</rtexprvalue>
            <type>java.lang.String</type>
        </attribute>
        <attribute>
            <name>classes</name>
            <required>false</required>
            <rtexprvalue>true</rtexprvalue>
            <type>java.lang.String</type>
        </attribute>
        <attribute>
<<<<<<< HEAD
=======
            <name>charset</name>
            <required>false</required>
            <rtexprvalue>true</rtexprvalue>
            <type>java.lang.String</type>
        </attribute>
        <attribute>
>>>>>>> 7b29005d
            <name>enctype</name>
            <required>false</required>
            <rtexprvalue>true</rtexprvalue>
            <type>java.lang.String</type>
        </attribute>
        <attribute>
            <name>method</name>
            <required>false</required>
            <rtexprvalue>true</rtexprvalue>
            <type>java.lang.String</type>
        </attribute>
    </tag>

    <tag>
        <name>table</name>
        <description>
            Generates a bootstrap table element with mapped AJAX URLs
        </description>
        <tag-class>com.composum.sling.cpnl.TableTag</tag-class>
        <body-content>JSP</body-content>
        <attribute>
            <name>path</name>
            <required>true</required>
            <rtexprvalue>true</rtexprvalue>
            <type>java.lang.String</type>
        </attribute>
        <attribute>
            <name>role</name>
            <required>false</required>
            <rtexprvalue>true</rtexprvalue>
            <type>java.lang.String</type>
        </attribute>
        <attribute>
            <name>classes</name>
            <required>false</required>
            <rtexprvalue>true</rtexprvalue>
            <type>java.lang.String</type>
        </attribute>
        <attribute>
            <name>toolbar</name>
            <required>false</required>
            <rtexprvalue>true</rtexprvalue>
            <type>java.lang.String</type>
        </attribute>
    </tag>

    <tag>
        <name>text</name>
        <description>
            renders text values with optional tag and class, formatting and with escaping (XSS prevention)
        </description>
        <tag-class>com.composum.sling.cpnl.TextTag</tag-class>
        <body-content>JSP</body-content>
        <attribute>
            <name>type</name>
            <required>false</required>
            <rtexprvalue>true</rtexprvalue>
            <type>java.lang.String</type>
        </attribute>
        <attribute>
            <name>value</name>
            <required>false</required>
            <rtexprvalue>true</rtexprvalue>
            <type>java.lang.String</type>
        </attribute>
        <attribute>
            <name>property</name>
            <required>false</required>
            <rtexprvalue>true</rtexprvalue>
            <type>java.lang.String</type>
        </attribute>
        <attribute>
            <name>format</name>
            <required>false</required>
            <rtexprvalue>true</rtexprvalue>
            <type>java.lang.String</type>
        </attribute>
        <attribute>
            <name>tagName</name>
            <required>false</required>
            <rtexprvalue>true</rtexprvalue>
            <type>java.lang.String</type>
        </attribute>
        <attribute>
            <name>tagClass</name>
            <required>false</required>
            <rtexprvalue>true</rtexprvalue>
            <type>java.lang.String</type>
        </attribute>
    </tag>

    <function>
        <name>child</name>
        <description>returns the absolute path for a child of a resource</description>
        <function-class>com.composum.sling.cpnl.CpnlElFunctions</function-class>
        <function-signature>java.lang.String child(org.apache.sling.api.resource.Resource,java.lang.String)</function-signature>
    </function>

    <function>
        <name>url</name>
        <description>transforms a string value for URL (complete) rendering</description>
        <function-class>com.composum.sling.cpnl.CpnlElFunctions</function-class>
        <function-signature>java.lang.String url(org.apache.sling.api.SlingHttpServletRequest,java.lang.String)</function-signature>
    </function>

    <function>
        <name>value</name>
        <description>transforms a string value for rendering (does nothing)</description>
        <function-class>com.composum.sling.cpnl.CpnlElFunctions</function-class>
        <function-signature>java.lang.String value(java.lang.String)</function-signature>
    </function>

    <function>
        <name>text</name>
        <description>transforms a string value for HTML text rendering</description>
        <function-class>com.composum.sling.cpnl.CpnlElFunctions</function-class>
        <function-signature>java.lang.String text(java.lang.String)</function-signature>
    </function>

    <function>
        <name>rich</name>
        <description>transforms a string value for rich text (HTML) rendering</description>
        <function-class>com.composum.sling.cpnl.CpnlElFunctions</function-class>
        <function-signature>java.lang.String rich(java.lang.String)</function-signature>
    </function>

    <function>
        <name>path</name>
        <description>transforms a string value for URL path rendering</description>
        <function-class>com.composum.sling.cpnl.CpnlElFunctions</function-class>
        <function-signature>java.lang.String path(java.lang.String)</function-signature>
    </function>

    <function>
        <name>script</name>
        <description>transforms a string value for script rendering</description>
        <function-class>com.composum.sling.cpnl.CpnlElFunctions</function-class>
        <function-signature>java.lang.String script(java.lang.String)</function-signature>
    </function>

</taglib><|MERGE_RESOLUTION|>--- conflicted
+++ resolved
@@ -175,15 +175,12 @@
             <type>java.lang.String</type>
         </attribute>
         <attribute>
-<<<<<<< HEAD
-=======
             <name>charset</name>
             <required>false</required>
             <rtexprvalue>true</rtexprvalue>
             <type>java.lang.String</type>
         </attribute>
         <attribute>
->>>>>>> 7b29005d
             <name>enctype</name>
             <required>false</required>
             <rtexprvalue>true</rtexprvalue>
