--- conflicted
+++ resolved
@@ -1,12 +1,14 @@
 package com.composum.sling.clientlibs.service;
 
 import com.composum.sling.clientlibs.handle.Clientlib;
+import com.composum.sling.clientlibs.handle.Clientlib.Type;
 import com.composum.sling.clientlibs.handle.ClientlibCategory;
 import com.composum.sling.clientlibs.handle.ClientlibElement;
 import com.composum.sling.clientlibs.handle.ClientlibExternalUri;
 import com.composum.sling.clientlibs.handle.ClientlibFile;
 import com.composum.sling.clientlibs.handle.ClientlibLink;
 import com.composum.sling.clientlibs.handle.ClientlibRef;
+import com.composum.sling.clientlibs.handle.ClientlibResourceFolder;
 import com.composum.sling.clientlibs.handle.FileHandle;
 import com.composum.sling.clientlibs.processor.CssProcessor;
 import com.composum.sling.clientlibs.processor.CssUrlMapper;
@@ -44,6 +46,8 @@
 import org.osgi.service.component.annotations.Deactivate;
 import org.osgi.service.component.annotations.Modified;
 import org.osgi.service.component.annotations.Reference;
+import org.osgi.service.component.annotations.ReferenceCardinality;
+import org.osgi.service.component.annotations.ReferencePolicy;
 import org.slf4j.Logger;
 
 import javax.annotation.Nonnull;
@@ -61,7 +65,10 @@
 import java.io.PipedOutputStream;
 import java.io.Writer;
 import java.util.ArrayList;
+import java.util.Arrays;
 import java.util.Calendar;
+import java.util.Collection;
+import java.util.Collections;
 import java.util.Comparator;
 import java.util.EnumMap;
 import java.util.HashMap;
@@ -69,7 +76,9 @@
 import java.util.Iterator;
 import java.util.List;
 import java.util.Map;
+import java.util.Objects;
 import java.util.Set;
+import java.util.concurrent.CopyOnWriteArrayList;
 import java.util.concurrent.Future;
 import java.util.concurrent.LinkedBlockingQueue;
 import java.util.concurrent.ThreadPoolExecutor;
@@ -106,7 +115,7 @@
 
     public static final Map<String, Object> CRUD_CACHE_FOLDER_PROPS;
 
-    /** Top node for the category cache within the {@link ClientlibConfiguration#getCacheRoot()}. */
+    /** Top node for the category cache within the {@link ClientlibConfiguration.Config#cacheRoot()}. */
     protected static final String CATEGORYCACHE = "categorycache";
 
     static {
@@ -141,16 +150,19 @@
     @Reference
     protected GzipProcessor gzipProcessor;
 
-    @Reference(referenceInterface = ClientlibPermissionPlugin.class,
-            cardinality = ReferenceCardinality.OPTIONAL_MULTIPLE, policy = ReferencePolicy.DYNAMIC,
-            bind = "bindPermissionPlugin", unbind = "unbindPermissionPlugin"
+    @Reference(
+            service = ClientlibPermissionPlugin.class,
+            policy = ReferencePolicy.DYNAMIC,
+            cardinality = ReferenceCardinality.MULTIPLE,
+            bind = "bindPermissionPlugin",
+            unbind = "unbindPermissionPlugin"
     )
     protected final List<ClientlibPermissionPlugin> permissionPlugins = new CopyOnWriteArrayList<>();
 
     protected ThreadPoolExecutor executorService = null;
 
-    protected EnumMap<Clientlib.Type, ClientlibRenderer> rendererMap;
-    protected EnumMap<Clientlib.Type, ClientlibProcessor> processorMap;
+    protected EnumMap<Type, ClientlibRenderer> rendererMap;
+    protected EnumMap<Type, ClientlibProcessor> processorMap;
 
     /**
      * Cache (String, Pair<Long, List<String>>) that maps categories to a pair of the query time and the resulting list
@@ -175,13 +187,13 @@
         ClientlibConfiguration.Config config = getClientlibConfig();
         executorService = new ThreadPoolExecutor(config.threadPoolMin(), config.threadPoolMax(),
                 200L, TimeUnit.MILLISECONDS, new LinkedBlockingQueue<>());
-        rendererMap = new EnumMap<>(Clientlib.Type.class);
-        rendererMap.put(Clientlib.Type.js, javascriptProcessor);
-        rendererMap.put(Clientlib.Type.css, cssProcessor);
-        rendererMap.put(Clientlib.Type.link, linkRenderer);
-        processorMap = new EnumMap<>(Clientlib.Type.class);
-        processorMap.put(Clientlib.Type.js, javascriptProcessor);
-        processorMap.put(Clientlib.Type.css, getClientlibConfig().mapClientlibURLs() ? new ProcessorPipeline(new
+        rendererMap = new EnumMap<>(Type.class);
+        rendererMap.put(Type.js, javascriptProcessor);
+        rendererMap.put(Type.css, cssProcessor);
+        rendererMap.put(Type.link, linkRenderer);
+        processorMap = new EnumMap<>(Type.class);
+        processorMap.put(Type.js, javascriptProcessor);
+        processorMap.put(Type.css, getClientlibConfig().mapClientlibURLs() ? new ProcessorPipeline(new
                 CssUrlMapper(), cssProcessor) : cssProcessor);
     }
 
@@ -228,13 +240,9 @@
         return null;
     }
 
-<<<<<<< HEAD
-    /** For files we use the correct sibling wrt. {@link ClientlibConfiguration.Config#useMinifiedFiles()}. */
-=======
-    /**
-     * For files we use the correct sibling wrt. {@link ClientlibConfiguration#getUseMinifiedFiles()}.
-     */
->>>>>>> 79231f79
+    /**
+     * For files we use the correct sibling wrt. {@link ClientlibConfiguration.Config#useMinifiedFiles()}.
+     */
     protected Resource minificationVariant(Resource resource) {
         if (getClientlibConfig().useMinifiedFiles()) {
             return getMinifiedSibling(resource);
@@ -334,13 +342,10 @@
 
         if (null == paths) {
             paths = new ArrayList<>();
-            ResourceResolver administrativeResolver = createAdministrativeResolver();
-            try {
+            try (ResourceResolver administrativeResolver = createAdministrativeResolver()) {
                 List<Resource> resourcesForAdmin = retrieveResourcesForCategoryUncached(category,
                         administrativeResolver);
                 for (Resource resource : resourcesForAdmin) paths.add(resource.getPath());
-            } finally {
-                administrativeResolver.close();
             }
 
             synchronized (categoryToPathCache) {
@@ -388,10 +393,8 @@
     @Nonnull
     protected List<ResourceFilter> getCategoryPermissionFilters(String category) {
         List<ResourceFilter> result = new ArrayList<>();
-        if (permissionPlugins != null) {
-            for (ClientlibPermissionPlugin plugin : permissionPlugins) {
-                result.add(plugin.categoryFilter(category));
-            }
+        for (ClientlibPermissionPlugin plugin : permissionPlugins) {
+            result.add(plugin.categoryFilter(category));
         }
         return result;
     }
@@ -416,6 +419,7 @@
         return res != 0 ? res : o1.getPath().compareTo(o2.getPath());
     };
 
+    @SuppressWarnings("deprecation")
     protected ResourceResolver createAdministrativeResolver() {
         // used for maximum backwards compatibility; TODO recheck and decide from time to time
         try {
@@ -434,7 +438,7 @@
     public void renderClientlibLinks(ClientlibElement clientlib, Writer writer, SlingHttpServletRequest request,
                                      RendererContext context) throws
             IOException, RepositoryException {
-        final Clientlib.Type type = clientlib.getType();
+        final Type type = clientlib.getType();
         final ClientlibRenderer renderer = rendererMap.get(type);
         if (renderer != null) {
             renderer.renderClientlibLinks(clientlib, writer, request, context);
@@ -474,11 +478,9 @@
         boolean refreshForced = forceRefreshCache || null == fileHints || (null == cacheFile.getLastModified());
 
         if (refreshForced || !cacheAssumedRecent) {
-            ResourceResolver adminResolver = null;
-            try {
+            try (ResourceResolver adminResolver = createAdministrativeResolver()) {
                 // recheck since the admin resolver could change things, and when acquiring the lock the
                 // cache file might have been recreated.
-                adminResolver = createAdministrativeResolver();
                 cacheFile = new FileHandle(adminResolver.getResource(cachePath));
                 if (cacheFile.isValid() && null == request.getResourceResolver().getResource(cachePath)) {
                     refreshSession(request.getResourceResolver(), true);
@@ -535,8 +537,6 @@
                 }
 
                 fileHints = getFileHints(cacheFile, element.makeLink());
-            } finally {
-                if (null != adminResolver) adminResolver.close();
             }
         }
         LOG.debug("Hints: {}", fileHints);
@@ -546,8 +546,8 @@
     protected LazyCreationService.CreationStrategy creationStrategy() {
         return (adminResolver, parent, name) -> {
             Resource cacheEntry = adminResolver.create(parent, name, FileHandle.CRUD_FILE_PROPS);
-            adminResolver.create(cacheEntry, ResourceUtil.CONTENT_NODE, FileHandle.CRUD_CONTENT_PROPS)
-                    .adaptTo(Node.class).addMixin(ResourceUtil.TYPE_TITLE);
+            Objects.requireNonNull(adminResolver.create(cacheEntry, ResourceUtil.CONTENT_NODE, FileHandle.CRUD_CONTENT_PROPS)
+                    .adaptTo(Node.class)).addMixin(ResourceUtil.TYPE_TITLE);
             FileHandle cacheFile = new FileHandle(cacheEntry);
             cacheFile.storeContent(new ByteArrayInputStream("".getBytes())); // mandatory node jcr:data
             return cacheEntry;
@@ -571,8 +571,8 @@
                     }
                     cacheFile.storeContent(inputStream);
 
-                    ModifiableValueMap contentValues = cacheFile.getContent().adaptTo
-                            (ModifiableValueMap.class);
+                    ModifiableValueMap contentValues = Objects.requireNonNull(cacheFile.getContent().adaptTo
+                            (ModifiableValueMap.class));
                     contentValues.put(ResourceUtil.PROP_LAST_MODIFIED,
                             Calendar.getInstance());
                     contentValues.putAll(context.getHints());
@@ -603,9 +603,7 @@
         final ClientlibProcessor processor = processorMap.get(clientlibRef.type);
 
         return context.submit(() -> {
-            ResourceResolver processingAdminResolver = null;
-            try {
-                processingAdminResolver = createAdministrativeResolver();
+            try (ResourceResolver processingAdminResolver = createAdministrativeResolver()) {
                 // retrieve clientlibs again since we need another resolver (not threadsafe)
                 ClientlibElement adminElement = resolve(clientlibRef, processingAdminResolver);
                 ProcessingVisitor visitor = new ProcessingVisitor(adminElement, DefaultClientlibService.this,
@@ -613,7 +611,6 @@
                 visitor.execute();
             } finally {
                 IOUtils.closeQuietly(outputStream);
-                if (null != processingAdminResolver) processingAdminResolver.close();
             }
             return null;
         });
@@ -622,7 +619,7 @@
     protected ClientlibInfo getFileHints(final FileHandle file, ClientlibLink link) {
         if (file.isValid()) {
             ClientlibInfo hints = new ClientlibInfo();
-            ValueMap contentValues = file.getContent().adaptTo(ValueMap.class);
+            ValueMap contentValues = file.getContent().getValueMap();
             hints.lastModified = contentValues.get(com.composum.sling.core.util.ResourceUtil.PROP_LAST_MODIFIED,
                     Calendar.class);
             hints.mimeType = contentValues.get(com.composum.sling.core.util.ResourceUtil.PROP_MIME_TYPE, String.class);
@@ -686,7 +683,7 @@
      */
     protected void refreshSession(ResourceResolver resolver, boolean logwarning) {
         try {
-            resolver.adaptTo(Session.class).refresh(true);
+            Objects.requireNonNull(resolver.adaptTo(Session.class)).refresh(true);
         } catch (RepositoryException rex) {
             if (logwarning) LOG.warn(rex.getMessage(), rex);
         }
@@ -698,13 +695,13 @@
     protected static final String QUERY_CLIENTLIBS = "/jcr:root/(apps|libs)//*[sling:resourceType='composum/nodes/commons/clientlib']";
 
     /**
-     * Xpath Query suffix for a query that matches all clientlib folders referencing other stuff: {@value #QUERY_SUFFIX_REFERENCERS}.
+     * Xpath Query suffix for a query that matches all clientlib folders referencing other stuff.
      */
     protected static final String QUERY_SUFFIX_REFERENCERS = "[embed or depends]";
 
     @Override
     @Nullable
-    public String verifyClientlibPermissions(@Nullable Clientlib.Type requestedType, @Nullable ResourceResolver userResolver, boolean onlyErrors) {
+    public String verifyClientlibPermissions(@Nullable Type requestedType, @Nullable ResourceResolver userResolver, boolean onlyErrors) {
         String querySuffix = requestedType != null ? "/" + requestedType.name() + "//*" : "//*";
         String onlyClientlibQuerySuffix = requestedType != null ? "/" + requestedType.name() + "/.." : "";
 
@@ -716,6 +713,7 @@
                 impersonationResolver = resolverFactory.getResourceResolver(null);
             administrativeResolver = createAdministrativeResolver();
             List<String> unreachablePaths = new ArrayList<>();
+            @SuppressWarnings("deprecation")
             Iterator<Resource> it = administrativeResolver.findResources(QUERY_CLIENTLIBS + onlyClientlibQuerySuffix + " order by path", Query.XPATH);
 
             // Check clientlibraries themselves and their categories
@@ -736,6 +734,7 @@
                 buf.append("ERROR: Categories with both readable AND unreadable elements: ").append(troubledCategories).append("\n");
 
             // look for unreadable elements of readable client libraries -> error
+            //noinspection deprecation
             it = administrativeResolver.findResources(QUERY_CLIENTLIBS + querySuffix + " order by path", Query.XPATH);
             while (it.hasNext()) {
                 Resource clientlibElement = it.next();
@@ -753,13 +752,14 @@
                 buf.insert(0, "INFO: Unreadable for this user: " + unreachablePaths + "\n");
 
             // look for unreadable references of readable elements
+            //noinspection deprecation
             it = administrativeResolver.findResources(QUERY_CLIENTLIBS + querySuffix + QUERY_SUFFIX_REFERENCERS + " order by path", Query.XPATH);
             while (it.hasNext()) {
                 Resource clientlibElement = it.next();
                 if (isReachableFrom(unreachablePaths, clientlibElement.getPath()))
                     continue;
                 Resource clientlibFolderResource = clientlibElement;
-                while (!clientlibFolderResource.getParent().isResourceType(RESOURCE_TYPE)) {
+                while (!Objects.requireNonNull(clientlibFolderResource.getParent()).isResourceType(RESOURCE_TYPE)) {
                     clientlibFolderResource = clientlibFolderResource.getParent();
                 }
                 Type type = null;
@@ -779,7 +779,7 @@
                 }
             }
         } catch (LoginException e) {
-            buf.append("Cannot create anonymous or administrative resolver - " + e);
+            buf.append("Cannot create anonymous or administrative resolver - ").append(e);
             LOG.error("Cannot create anonymous or administrative resolver - " + e, e);
         } catch (Exception e) {
             LOG.error("Error checking clientlibs", e);
@@ -794,10 +794,9 @@
     @Override
     public void clearCache(ResourceResolver resolver) throws PersistenceException {
         LOG.info("Clear cache requested.");
-        String cacheRootPath = clientlibConfig.getCacheRoot();
-        Resource cacheRoot = resolver.getResource(cacheRootPath);
-        List<String> subpaths = new ArrayList<>();
-        subpaths.addAll(Arrays.asList(resolver.getSearchPath()));
+        String cacheRootPath = clientlibConfig.getConfig().cacheRoot();
+        Resource cacheRoot = Objects.requireNonNull(resolver.getResource(cacheRootPath));
+        List<String> subpaths = new ArrayList<>(Arrays.asList(resolver.getSearchPath()));
         subpaths.add(CATEGORYCACHE);
         for (String child : subpaths) {
             Resource childResource = cacheRoot.getChild(StringUtils.removeStart(child, "/"));
