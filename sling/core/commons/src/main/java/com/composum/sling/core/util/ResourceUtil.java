package com.composum.sling.core.util;

import org.apache.commons.lang3.StringUtils;
import org.apache.sling.api.SlingConstants;
import org.apache.sling.api.resource.Resource;
import org.apache.sling.api.resource.ResourceResolver;
import org.apache.sling.api.resource.ValueMap;
import org.apache.sling.jcr.base.util.AccessControlUtil;

import javax.jcr.Binary;
import javax.jcr.Node;
import javax.jcr.PathNotFoundException;
import javax.jcr.Property;
import javax.jcr.RepositoryException;
import javax.jcr.Session;
import javax.jcr.nodetype.NodeType;
import javax.jcr.security.AccessControlManager;
import javax.jcr.security.Privilege;
import java.util.List;
import java.util.regex.Pattern;

/**
 *
 */
public class ResourceUtil extends org.apache.sling.api.resource.ResourceUtil {

    public static final String PROP_RESOURCE_TYPE =
            SlingConstants.NAMESPACE_PREFIX + ":" + SlingConstants.PROPERTY_RESOURCE_TYPE;
    public static final String PROP_RESOURCE_SUPER_TYPE =
            SlingConstants.NAMESPACE_PREFIX + ":" + SlingConstants.PROPERTY_RESOURCE_SUPER_TYPE;
    public static final String CONTENT_NODE = "jcr:content";

    public static final String TYPE_FILE = "nt:file";
    public static final String TYPE_LINKED_FILE = "nt:linkedFile";
    public static final String TYPE_RESOURCE = "nt:resource";
    public static final String TYPE_UNSTRUCTURED = "nt:unstructured";

    public static final String TYPE_LOCKABLE = "mix:lockable";
    public static final String TYPE_ORDERABLE = "mix:orderable";
    public static final String TYPE_REFERENCEABLE = "mix:referenceable";

    public static final String PROP_UUID = "jcr:uuid";
    public static final String PROP_TITLE = "jcr:title";
<<<<<<< HEAD
    public static final String PROP_UUID = "jcr:uuid";
=======
    public static final String PROP_DESCRIPTION = "jcr:description";
>>>>>>> 9198d3ab

    public static final String PROP_DATA = "jcr:data";
    public static final String PROP_MIME_TYPE = "jcr:mimeType";
    public static final String PROP_ENCODING = "jcr:encoding";
    public static final String PROP_PRIMARY_TYPE = "jcr:primaryType";
    public static final String PROP_JCR_CONTENT = "jcr:content";
    public static final String PROP_LAST_MODIFIED = "jcr:lastModified";
    public static final String PROP_FILE_REFERENCE = "fileReference";

    public static Resource getResourceType(Resource resource) {
        return resource != null ? getResourceType(resource.getResourceResolver(),
                resource.getResourceType()) : null;
    }

    public static Resource getResourceType(ResourceResolver resolver, String resourceTypeName) {
        Resource resourceType = null;
        if (StringUtils.isNotBlank(resourceTypeName)) {
            if (resourceTypeName.startsWith("/")) {
                resourceType = resolver.getResource(resourceTypeName);
            } else {
                resourceType = resolver.getResource("/apps/" + resourceTypeName);
                if (resourceType == null) {
                    resourceType = resolver.getResource("/libs/" + resourceTypeName);
                }
            }
        }
        return resourceType;
    }

    public static boolean isResourceType(Resource resource, Pattern pattern) {
        return resource != null ? isResourceType(resource.getResourceResolver(),
                resource.getResourceType(), pattern) : null;
    }

    public static boolean isResourceType(ResourceResolver resolver, String resourceTypeName,
                                         Pattern pattern) {
        Resource resourceType = null;
        if (StringUtils.isNotBlank(resourceTypeName)) {
            if (pattern.matcher(resourceTypeName).find()) {
                return true;
            } else {
                ValueMap values = resourceType.adaptTo(ValueMap.class);
                String resourceSuperTypeName = values.get(PROP_RESOURCE_SUPER_TYPE, "");
                return isResourceType(resolver, resourceSuperTypeName, pattern);
            }
        }
        return false;
    }

    public static <T> T getTypeProperty(Resource resource, String name, T defaultValue) {
        T value = getTypeProperty(resource, name, PropertyUtil.getType(defaultValue));
        return value != null ? value : defaultValue;
    }

    public static <T> T getTypeProperty(Resource resource, String name, Class<T> type) {
        return resource != null ? getTypeProperty(resource.getResourceResolver(),
                resource.getResourceType(), name, type) : null;
    }

    public static <T> T getTypeProperty(ResourceResolver resolver, String resourceTypeName,
                                        String name, Class<T> type) {
        T value = null;
        Resource resourceType = getResourceType(resolver, resourceTypeName);
        if (resourceType != null) {
            ValueMap values = resourceType.adaptTo(ValueMap.class);
            value = values.get(name, type);
            if (value == null) {
                String resourceSuperTypeName = values.get(PROP_RESOURCE_SUPER_TYPE, "");
                value = getTypeProperty(resolver, resourceSuperTypeName, name, type);
            }
        }
        return value;
    }

    public static Resource getOrCreateResource(ResourceResolver resolver, String path)
            throws RepositoryException {
        return getOrCreateResource(resolver, path, null);
    }

    public static Resource getOrCreateResource(ResourceResolver resolver, String path, String primaryTypes)
            throws RepositoryException {
        Resource resource = resolver.getResource(path);
        if (resource == null) {
            int lastPathSegment = path.lastIndexOf('/');
            String parentPath = "/";
            String name = path;
            if (lastPathSegment >= 0) {
                name = path.substring(lastPathSegment + 1);
                parentPath = path.substring(0, lastPathSegment);
                if (StringUtils.isBlank(parentPath)) {
                    parentPath = "/";
                }
            }
            int lastTypeSegment;
            String parentTypes = primaryTypes;
            String type = primaryTypes;
            if (primaryTypes != null && (lastTypeSegment = primaryTypes.lastIndexOf('/')) >= 0) {
                type = primaryTypes.substring(lastTypeSegment + 1);
                parentTypes = primaryTypes.substring(0, lastTypeSegment);
            }
            Resource parent = getOrCreateResource(resolver, parentPath, parentTypes);
            if (parent != null) {
                Node node = parent.adaptTo(Node.class);
                if (node != null) {
                    if (StringUtils.isNotBlank(type)) {
                        node.addNode(name, type);
                    } else {
                        node.addNode(name);
                    }
                }
                resource = parent.getChild(name);
            }
        }
        return resource;
    }

    public static boolean containsPath(List<Resource> collection, Resource resource) {
        return containsPath(collection, resource.getPath());
    }

    public static boolean containsPath(List<Resource> collection, String path) {
        for (Resource item : collection) {
            if (item.getPath().equals(path)) {
                return true;
            }
        }
        return false;
    }

    /**
     * Retrieves the resources child resource, creates this child if not existing.
     *
     * @param resource     the resource to extend
     * @param relPath      the path to the requested child resource
     * @param primaryTypes the 'path' of primary types for the new nodes (optional, can be 'null')
     * @return the requested child
     */
    public static Resource getOrCreateChild(Resource resource, String relPath, String primaryTypes)
            throws RepositoryException {
        Resource child = null;
        if (resource != null) {
            ResourceResolver resolver = resource.getResourceResolver();
            String path = resource.getPath();
            while (relPath.startsWith("/")) {
                relPath = relPath.substring(1);
            }
            if (StringUtils.isNotBlank(relPath)) {
                path += "/" + relPath;
            }
            child = getOrCreateResource(resolver, path, primaryTypes);
        }
        return child;
    }

    /**
     * Checks the access control policies for enabled changes (node creation and property change).
     *
     * @param resource
     * @param relPath
     * @return
     * @throws RepositoryException
     */
    public static boolean isWriteEnabled(Resource resource, String relPath) throws RepositoryException {

        ResourceResolver resolver = resource.getResourceResolver();
        Session session = resolver.adaptTo(Session.class);
        AccessControlManager accessManager = AccessControlUtil.getAccessControlManager(session);

        String resourcePath = resource.getPath();
        Privilege[] addPrivileges = new Privilege[]{
                accessManager.privilegeFromName(Privilege.JCR_ADD_CHILD_NODES)
        };
        boolean result = accessManager.hasPrivileges(resourcePath, addPrivileges);

        if (StringUtils.isNotBlank(relPath)) {
            if (!resourcePath.endsWith("/")) {
                resourcePath += "/";
            }
            resourcePath += relPath;
        }
        Privilege[] changePrivileges = new Privilege[]{
                accessManager.privilegeFromName(Privilege.JCR_MODIFY_PROPERTIES)
        };
        try {
            result = result && accessManager.hasPrivileges(resourcePath, changePrivileges);
        } catch (PathNotFoundException pnfex) {
            // ok, let's create it
        }

        return result;
    }

    /**
     * Returns 'true' is this resource represents a 'file' witch can be displayed (a HTML file).
     */
    public static boolean isRenderableFile(Resource resource) {
        boolean result = false;
        try {
            Node node = resource.adaptTo(Node.class);
            if (node != null) {
                NodeType type = node.getPrimaryNodeType();
                if (ResourceUtil.TYPE_FILE.equals(type.getName())) {
                    String resoureName = resource.getName();
                    result = resoureName.toLowerCase().endsWith(LinkUtil.EXT_HTML);
                }
            }
        } catch (RepositoryException e) {
            // ok, not renderable
        }
        return result;
    }

    /**
     * Returns 'true' is this resource represents a 'file'.
     */
    public static boolean isFile(Resource resource) {
        Node node = resource.adaptTo(Node.class);
        if (node != null) {
            try {
                NodeType type = node.getPrimaryNodeType();
                if (type != null) {
                    String typeName = type.getName();
                    switch (typeName) {
                        case TYPE_FILE:
                            return true;
                        case TYPE_RESOURCE:
                        case TYPE_UNSTRUCTURED:
                            try {
                                Property mimeType = node.getProperty(PROP_MIME_TYPE);
                                if (mimeType != null && StringUtils.isNotBlank(mimeType.getString())) {
                                    node.getProperty(ResourceUtil.PROP_DATA);
                                    // PathNotFountException if not present
                                    return true;
                                }
                            } catch (PathNotFoundException pnfex) {
                                // ok, was a check only
                            }
                            break;
                    }
                }
            } catch (RepositoryException e) {
                e.printStackTrace();
            }
        }
        return false;
    }

    public static Resource getDataResource(Resource resource) {
        Node node = resource.adaptTo(Node.class);
        if (node != null) {
            try {
                try {
                    node.getProperty(ResourceUtil.PROP_DATA);
                    return resource;
                } catch (PathNotFoundException pnfex) {
                    Node contentNode = node.getNode(CONTENT_NODE);
                    contentNode.getProperty(PROP_DATA);
                    return resource.getChild(CONTENT_NODE);
                }
            } catch (RepositoryException rex) {
                // ok, property doesn't exist
            }
        }
        return null;
    }

    public static Binary getBinaryData(Resource resource) {
        return PropertyUtil.getBinaryData(resource.adaptTo(Node.class));
    }
}<|MERGE_RESOLUTION|>--- conflicted
+++ resolved
@@ -41,11 +41,7 @@
 
     public static final String PROP_UUID = "jcr:uuid";
     public static final String PROP_TITLE = "jcr:title";
-<<<<<<< HEAD
-    public static final String PROP_UUID = "jcr:uuid";
-=======
     public static final String PROP_DESCRIPTION = "jcr:description";
->>>>>>> 9198d3ab
 
     public static final String PROP_DATA = "jcr:data";
     public static final String PROP_MIME_TYPE = "jcr:mimeType";
