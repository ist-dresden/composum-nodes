--- conflicted
+++ resolved
@@ -144,17 +144,11 @@
 
     protected boolean usefulRequest(SlingHttpServletRequest request, SlingHttpServletResponse response) {
         String uri = request.getRequestURI();
-<<<<<<< HEAD
-        if (uri.endsWith(".map")) {
+        if (uri.endsWith(".map")) { // empty response for maps to avoid error log entries on client
             LOG.info("map file request dropped (empty response): '{}'", uri);
             response.setStatus(HttpServletResponse.SC_OK);
             response.setContentLength(0);
             return false;
-=======
-        if (uri.endsWith(".map")) { // empty response for maps to avoid error log entries on client
-            DropMapServlet.drop(request, response);
-            return true;
->>>>>>> 79231f79
         }
         return true;
     }
