--- conflicted
+++ resolved
@@ -295,11 +295,8 @@
         }
         if (context.mapClientlibURLs()) {
             url = LinkUtil.getUrl(request, url);
-<<<<<<< HEAD
-=======
         } else {
             url = context.request.getContextPath() + url;
->>>>>>> 27ab5a57
         }
         String rel = reference.getProperty(PROP_REL, properties.get(PROP_REL));
         return new Link(url, PROP_REL, rel);
