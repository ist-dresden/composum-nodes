package com.composum.sling.cpnl;

import com.composum.sling.clientlibs.handle.Clientlib;
import com.composum.sling.clientlibs.processor.RendererContext;
import com.composum.sling.clientlibs.service.ClientlibService;
import com.composum.sling.core.BeanContext;
import org.apache.commons.lang3.StringUtils;
import org.slf4j.Logger;
import org.slf4j.LoggerFactory;

import javax.servlet.jsp.JspException;
import javax.servlet.jsp.JspWriter;
import java.io.IOException;
import java.util.LinkedHashMap;
import java.util.Map;

/**
 * a tag build references to styles and script files
 */
public class ClientlibTag extends CpnlBodyTagSupport {

    private static final Logger LOG = LoggerFactory.getLogger(ClientlibTag.class);

    public static final String ALREADY_EMBEDDED = "clientlib.alreadyEmbedded";

    protected Clientlib.Type type;
    protected String path;
    protected Map<String, String> properties = new LinkedHashMap<>();

    public void setType(String type) {
        this.type = Clientlib.Type.valueOf(type);
    }

    public void setPath(String path) {
        this.path = path;
    }

    public void setRel(String rel) {
        properties.put(Clientlib.PROP_REL, rel);
    }

    @Override
    protected void clear() {
        super.clear();
        type = null;
        path = null;
        properties.clear();
    }

    protected Clientlib.Type getType() {
        if (type == null) {
            String ext = StringUtils.substringAfterLast(path, ".").toLowerCase();
            try {
                ext = ext.replaceAll("(png|jpg)", "img");
                type = Clientlib.Type.valueOf(ext);
            } catch (Exception ex) {
                type = Clientlib.Type.link;
            }
        }
        return type;
    }

    @Override
    public int doEndTag() throws JspException {
        try {
            RendererContext rendererContext = RendererContext.instance(new BeanContext.Page(pageContext), request);

            Clientlib.Type type = getType();
            Clientlib clientlib = new Clientlib(request, path, type);

            if (clientlib.isValid()) {

                JspWriter writer = this.pageContext.getOut();
                ClientlibService service = this.sling.getScriptHelper().getService(ClientlibService.class);
                service.renderClientlibLinks(clientlib, properties, writer, rendererContext);

            } else {
                String path = clientlib.getPath(this.path);
                if (StringUtils.isNotBlank(path)) {
                    if (rendererContext.tryAndRegister(path)) {
                        JspWriter writer = this.pageContext.getOut();
                        switch (type) {
                            case link:
                            case css:
                                String rel = properties.get(Clientlib.PROP_REL);
                                writer.write("<link rel=\"");
                                writer.write(StringUtils.isNotBlank(rel) ? rel : "stylesheet");
                                writer.write("\" href=\"");
                                writer.write(rendererContext.mapClientlibURLs()
                                        ? CpnlElFunctions.url(request, path)
<<<<<<< HEAD
                                        : path);
=======
                                        : request.getContextPath() + path);
>>>>>>> 27ab5a57
                                writer.write("\" />");
                                break;
                            case js:
                                writer.write("<script type=\"text/javascript\" src=\"");
                                writer.write(rendererContext.mapClientlibURLs()
                                        ? CpnlElFunctions.url(request, path)
<<<<<<< HEAD
                                        : path);
=======
                                        : request.getContextPath() + path);
>>>>>>> 27ab5a57
                                writer.write("\"></script>");
                                break;
                            case img:
                                writer.write("<img src=\"");
                                writer.write(rendererContext.mapClientlibURLs()
                                        ? CpnlElFunctions.url(request, path)
                                        : request.getContextPath() + path);
                                writer.write("\"/>");
                                break;
                            default:
                                break;
                        }
                    } else {
                        LOG.warn("Clientlib (file) '" + path + "' already embedded - igenored here.");
                    }
                } else {
                    LOG.warn("Clientlib (file) '" + this.path + "' not found or not accessible!");
                }
            }
        } catch (IOException ioex) {
            LOG.error(ioex.getMessage(), ioex);
        }
        super.doEndTag();
        return EVAL_PAGE;
    }
}<|MERGE_RESOLUTION|>--- conflicted
+++ resolved
@@ -88,22 +88,14 @@
                                 writer.write("\" href=\"");
                                 writer.write(rendererContext.mapClientlibURLs()
                                         ? CpnlElFunctions.url(request, path)
-<<<<<<< HEAD
-                                        : path);
-=======
                                         : request.getContextPath() + path);
->>>>>>> 27ab5a57
                                 writer.write("\" />");
                                 break;
                             case js:
                                 writer.write("<script type=\"text/javascript\" src=\"");
                                 writer.write(rendererContext.mapClientlibURLs()
                                         ? CpnlElFunctions.url(request, path)
-<<<<<<< HEAD
-                                        : path);
-=======
                                         : request.getContextPath() + path);
->>>>>>> 27ab5a57
                                 writer.write("\"></script>");
                                 break;
                             case img:
