--- conflicted
+++ resolved
@@ -6,11 +6,13 @@
 import org.apache.felix.scr.annotations.Component;
 import org.apache.felix.scr.annotations.Properties;
 import org.apache.felix.scr.annotations.Property;
+import org.apache.felix.scr.annotations.Reference;
 import org.apache.felix.scr.annotations.Service;
 import org.apache.sling.api.resource.LoginException;
 import org.apache.sling.api.resource.PersistenceException;
 import org.apache.sling.api.resource.Resource;
 import org.apache.sling.api.resource.ResourceResolver;
+import org.apache.sling.commons.classloader.DynamicClassLoaderManager;
 import org.apache.sling.commons.osgi.PropertiesUtil;
 import org.apache.sling.event.jobs.Job;
 import org.apache.sling.event.jobs.consumer.JobExecutionContext;
@@ -59,6 +61,7 @@
 
     private static final Logger LOG = LoggerFactory.getLogger(GroovyJobExecutor.class);
     static final String GROOVY_TOPIC = "com/composum/sling/core/script/GroovyJobExecutor";
+    private static final String SCRIPT_PROPERTY_NAME = "reference";
 
     private static final String AUDIT_BASE_PATH = AUDIT_ROOT_PATH + "com.composum.sling.core.script.GroovyJobExecutor";
 
@@ -70,6 +73,9 @@
             value = ""
     )
     protected String groovySetupScript;
+
+    @Reference
+    protected DynamicClassLoaderManager dynamicClassLoaderManager;
 
     @Override
     @Activate
@@ -155,9 +161,6 @@
             final HashMap<String, Object> variables = new HashMap<>();
             variables.put("jctx", context);
             variables.put("job", job);
-<<<<<<< HEAD
-            final String script = job.getProperty(JOB_REFRENCE_PROPERTY, String.class);
-=======
             final String reference = job.getProperty(JOB_REFRENCE_PROPERTY, String.class);
             final String script;
             if (reference.endsWith("/jcr:content")) {
@@ -165,7 +168,6 @@
             } else {
                 script = reference;
             }
->>>>>>> 85f64524
             try {
                 return groovyRunner.run(script, variables);
             } finally {
