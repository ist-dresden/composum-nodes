--- conflicted
+++ resolved
@@ -1,4 +1,3 @@
-<<<<<<< HEAD
 /*
  * Copyright (c) 2013 IST GmbH Dresden
  * Eisenstuckstraße 10, 01069 Dresden, Germany
@@ -28,7 +27,9 @@
 import java.util.Calendar;
 import java.util.List;
 
-/** the wrapper to enhance the Sling Resource class */
+/**
+ * the wrapper to enhance the Sling Resource class
+ */
 public class ResourceHandle extends ResourceWrapper {
 
     /** the 'adaptTo' like wrapping helper */
@@ -60,14 +61,18 @@
     private transient ResourceHandle contentResource;
     private transient InheritedValues inheritedValues;
 
-    /** creates a new wrapper instance. */
+    /**
+     * creates a new wrapper instance.
+     */
     protected ResourceHandle(Resource resource) {
         super(resource);
         this.resource = resource;
         this.properties = ResourceUtil.getValueMap(this.resource);
     }
 
-    /** a resource is valid if not 'null' and resolvable */
+    /**
+     * a resource is valid if not 'null' and resolvable
+     */
     public boolean isValid() {
         if (valid == null) {
             valid = (this.resource != null);
@@ -141,10 +146,13 @@
 
     // content resource access ('jcr:content' child resource)
 
-    /** Retrieves the 'content' resource of this resource. Normally the content resource is the resource ot the 'jcr:content' subnode if this resource ist not
-     * the content resource itself.
+    /**
+     * Retrieves the 'content' resource of this resource.
+     * Normally the content resource is the resource ot the 'jcr:content' subnode
+     * if this resource ist not the content resource itself.
      *
-     * @return the content resource if present or self */
+     * @return the content resource if present or self
+     */
     public ResourceHandle getContentResource() {
         if (contentResource == null) {
             if (ResourceUtil.CONTENT_NODE.equals(getName())) {
@@ -190,9 +198,11 @@
         return value;
     }
 
-    /** lazy getter for the node of this resource (if present, not useful for synthetic resources)
+    /**
+     * lazy getter for the node of this resource (if present, not useful for synthetic resources)
      *
-     * @return the node object or <code>null</code> if not available */
+     * @return the node object or <code>null</code> if not available
+     */
     public Node getNode() {
         if (node == null) {
             if (resource != null) {
@@ -202,7 +212,9 @@
         return node;
     }
 
-    /** retrieves the primary type of the resources node */
+    /**
+     * retrieves the primary type of the resources node
+     */
     public String getPrimaryType() {
         String result = null;
         Node node = getNode();
@@ -219,7 +231,9 @@
         return result;
     }
 
-    /** check the node type or the resource type */
+    /**
+     * check the node type or the resource type
+     */
     public boolean isOfType(String type) {
         Node node = getNode();
         if (node != null) {
@@ -231,9 +245,12 @@
         return isResourceType(type);
     }
 
-    /** Lazy getter for the ID of the resources. The ID is the UUID of the resources node if available otherwise the Base64 encoded path.
+    /**
+     * Lazy getter for the ID of the resources.
+     * The ID is the UUID of the resources node if available otherwise the Base64 encoded path.
      *
-     * @return a hopefully useful ID (not <code>null</code>) */
+     * @return a hopefully useful ID (not <code>null</code>)
+     */
     public String getId() {
         if (id == null) {
             if (isValid()) {
@@ -246,7 +263,9 @@
         return id;
     }
 
-    /** Retrieves the inherited 'super.toString()' value as an ID. */
+    /**
+     * Retrieves the inherited 'super.toString()' value as an ID.
+     */
     public String getStringId() {
         return super.toString();
     }
@@ -272,6 +291,11 @@
     @Override
     public String getPath() {
         return resource != null ? super.getPath() : null;
+    }
+
+    @Override
+    public boolean isResourceType(final String resourceType) {
+        return resource != null && super.isResourceType(resourceType);
     }
 
     @Override
@@ -306,7 +330,9 @@
         }
     }
 
-    /** @return */
+    /**
+     * @return
+     */
     public String getParentPath() {
         final String parentPath = ResourceUtil.getParent(getPath());
         return parentPath;
@@ -317,12 +343,16 @@
         return isValid() ? super.toString() : ("<invalid: " + resource + ">");
     }
 
-    /** @see ResourceUtil#isSyntheticResource(Resource) */
+    /**
+     * @see ResourceUtil#isSyntheticResource(Resource)
+     */
     public boolean isSynthetic() {
         return ResourceUtil.isSyntheticResource(this);
     }
 
-    /** @see org.apache.sling.api.resource.ResourceWrapper#adaptTo(java.lang.Class) */
+    /**
+     * @see org.apache.sling.api.resource.ResourceWrapper#adaptTo(java.lang.Class)
+     */
     @Override
     public <AdapterType> AdapterType adaptTo(Class<AdapterType> type) {
         if (type == ResourceHandle.class) {
@@ -332,7 +362,9 @@
         }
     }
 
-    /** retrieves all children of a type */
+    /**
+     * retrieves all children of a type
+     */
     public List<ResourceHandle> getChildrenByResourceType(final String resourceType) {
         final ArrayList<ResourceHandle> children = new ArrayList<>();
         if (this.isValid()) {
@@ -345,7 +377,9 @@
         return children;
     }
 
-    /** Returns 'true' is this resource can be displayed itself. */
+    /**
+     * Returns 'true' is this resource can be displayed itself.
+     */
     public boolean isRenderable() {
         String resourceType = getResourceType();
         if (StringUtils.isBlank(resourceType)) {
@@ -354,412 +388,17 @@
         return true;
     }
 
-    /** Returns 'true' is this resource represents a 'file' witch can be displayed (a HTML file). */
+    /**
+     * Returns 'true' is this resource represents a 'file' witch can be displayed (a HTML file).
+     */
     public boolean isRenderableFile() {
         return ResourceUtil.isRenderableFile(this);
     }
 
-    /** Returns 'true' is this resource represents a 'file' (an asset). */
+    /**
+     * Returns 'true' is this resource represents a 'file' (an asset).
+     */
     public boolean isFile() {
         return ResourceUtil.isFile(this);
     }
-}
-=======
-/*
- * Copyright (c) 2013 IST GmbH Dresden
- * Eisenstuckstraße 10, 01069 Dresden, Germany
- * All rights reserved.
- *
- * Name: ResourceHandle.java
- * Autor: Ralf Wunsch, Mirko Zeibig
- */
-
-package com.composum.sling.core;
-
-import com.composum.sling.core.mapping.MappingRules;
-import com.composum.sling.core.util.PropertyUtil;
-import com.composum.sling.core.util.ResourceUtil;
-import org.apache.commons.codec.binary.Base64;
-import org.apache.commons.lang3.StringUtils;
-import org.apache.sling.api.resource.Resource;
-import org.apache.sling.api.resource.ResourceWrapper;
-import org.apache.sling.api.resource.ValueMap;
-
-import javax.jcr.Node;
-import javax.jcr.PropertyType;
-import javax.jcr.RepositoryException;
-import javax.jcr.nodetype.NodeType;
-import java.io.InputStream;
-import java.util.ArrayList;
-import java.util.Calendar;
-import java.util.List;
-
-/**
- * the wrapper to enhance the Sling Resource class
- */
-public class ResourceHandle extends ResourceWrapper {
-
-    /** the 'adaptTo' like wrapping helper */
-    public static ResourceHandle use(Resource resource) {
-        ResourceHandle handle = resource instanceof ResourceHandle
-                ? ((ResourceHandle) resource) : new ResourceHandle(resource);
-        return handle;
-    }
-
-    // initialized attributes
-
-    protected final Resource resource;
-    protected final ValueMap properties;
-
-    // attributes retrieved on demand
-
-    private transient Boolean valid;
-    private transient Node node;
-    private transient String id;
-    private transient String title;
-
-    private transient ResourceHandle contentResource;
-    private transient InheritedValues inheritedValues;
-
-    /**
-     * creates a new wrapper instance.
-     */
-    protected ResourceHandle(Resource resource) {
-        super(resource);
-        this.resource = resource;
-        this.properties = ResourceUtil.getValueMap(this.resource);
-    }
-
-    /**
-     * a resource is valid if not 'null' and resolvable
-     */
-    public boolean isValid() {
-        if (valid == null) {
-            valid = (this.resource != null);
-            if (valid) {
-                valid = (getResourceResolver().getResource(getPath()) != null);
-            }
-        }
-        return valid;
-    }
-
-    // property access
-
-    public <T> T getProperty(String key, T defaultValue) {
-        Class<T> type = PropertyUtil.getType(defaultValue);
-        T value = getProperty(key, type);
-        return value != null ? value : defaultValue;
-    }
-
-    public <T> T getProperty(String key, Class<T> type) {
-        T value = properties.get(key, type);
-        return value;
-    }
-
-    public String getProperty(String key) {
-        return getProperty(key, String.class);
-    }
-
-    public ValueMap getProperties() {
-        return properties;
-    }
-
-    public void setProperty(String name, String value) throws RepositoryException {
-        setProperty(name, value, PropertyType.STRING);
-    }
-
-    public void setProperty(String name, boolean value) throws RepositoryException {
-        setProperty(name, value, PropertyType.BOOLEAN);
-    }
-
-    public void setProperty(String name, Calendar value) throws RepositoryException {
-        setProperty(name, value, PropertyType.DATE);
-    }
-
-    public void setProperty(String name, Object value, int type)
-            throws RepositoryException {
-        Node node = getNode();
-        if (node != null) {
-            PropertyUtil.setProperty(node, name, value, type);
-        }
-    }
-
-    public void setProperty(String name, InputStream input)
-            throws RepositoryException {
-        Node node = getNode();
-        if (node != null) {
-            PropertyUtil.setProperty(node, name, input);
-        }
-    }
-
-    public void setProperty(String name, Iterable<String> values) throws RepositoryException {
-        setProperty(name, values, PropertyType.STRING);
-    }
-
-    public void setProperty(String name, Iterable<?> values, int type)
-            throws RepositoryException {
-        Node node = getNode();
-        if (node != null) {
-            PropertyUtil.setProperty(node, name, values, type);
-        }
-    }
-
-    // content resource access ('jcr:content' child resource)
-
-    /**
-     * Retrieves the 'content' resource of this resource.
-     * Normally the content resource is the resource ot the 'jcr:content' subnode
-     * if this resource ist not the content resource itself.
-     *
-     * @return the content resource if present or self
-     */
-    public ResourceHandle getContentResource() {
-        if (contentResource == null) {
-            if (ResourceUtil.CONTENT_NODE.equals(getName())) {
-                contentResource = this;
-            } else {
-                contentResource = ResourceHandle.use(this.getChild(ResourceUtil.CONTENT_NODE));
-                if (!contentResource.isValid()) {
-                    contentResource = this; // fallback to the resource itself if no content exists
-                }
-            }
-        }
-        return contentResource;
-    }
-
-    public <T> T getContentProperty(String key, Class<T> type) {
-        return getContentResource().getProperty(key, type);
-    }
-
-    public <T> T getContentProperty(String key, T defaultValue) {
-        return getContentResource().getProperty(key, defaultValue);
-    }
-
-    // inherited property values
-
-    protected InheritedValues getInheritedValues() {
-        if (inheritedValues == null) {
-            inheritedValues = new InheritedValues(this);
-        }
-        return inheritedValues;
-    }
-
-    public <T> T getInherited(String key, T defaultValue) {
-        Class<T> type = PropertyUtil.getType(defaultValue);
-        T value = getInherited(key, type);
-        return value != null ? value : defaultValue;
-    }
-
-    public <T> T getInherited(String key, Class<T> type) {
-        T value = (T) getContentProperty(key, type);
-        if (value == null) {
-            value = getInheritedValues().get(key, type);
-        }
-        return value;
-    }
-
-    /**
-     * lazy getter for the node of this resource (if present, not useful for synthetic resources)
-     *
-     * @return the node object or <code>null</code> if not available
-     */
-    public Node getNode() {
-        if (node == null) {
-            if (resource != null) {
-                node = resource.adaptTo(Node.class);
-            }
-        }
-        return node;
-    }
-
-    /**
-     * retrieves the primary type of the resources node
-     */
-    public String getPrimaryType() {
-        String result = null;
-        Node node = getNode();
-        if (node != null) {
-            try {
-                NodeType type = node.getPrimaryNodeType();
-                if (type != null) {
-                    result = type.getName();
-                }
-            } catch (RepositoryException e) {
-                // ok, no type (null)
-            }
-        }
-        return result;
-    }
-
-    /**
-     * check the node type or the resource type
-     */
-    public boolean isOfType(String type) {
-        Node node = getNode();
-        if (node != null) {
-            try {
-                return node.isNodeType(type);
-            } catch (RepositoryException e) {
-            }
-        }
-        return isResourceType(type);
-    }
-
-    /**
-     * Lazy getter for the ID of the resources.
-     * The ID is the UUID of the resources node if available otherwise the Base64 encoded path.
-     *
-     * @return a hopefully useful ID (not <code>null</code>)
-     */
-    public String getId() {
-        if (id == null) {
-            if (isValid()) {
-                id = getProperty(ResourceUtil.PROP_UUID);
-            }
-            if (StringUtils.isBlank(id)) {
-                id = Base64.encodeBase64String(getPath().getBytes(MappingRules.CHARSET));
-            }
-        }
-        return id;
-    }
-
-    /**
-     * Retrieves the inherited 'super.toString()' value as an ID.
-     */
-    public String getStringId() {
-        return super.toString();
-    }
-
-    @Override
-    public String getName() {
-        return resource != null ? super.getName() : null;
-    }
-
-    public String getTitle() {
-        if (title == null) {
-            title = getProperty(ResourceUtil.PROP_TITLE, String.class);
-            if (StringUtils.isBlank(title)) {
-                title = getProperty("title", String.class);
-            }
-            if (StringUtils.isBlank(title)) {
-                title = getName();
-            }
-        }
-        return title;
-    }
-
-    @Override
-    public String getPath() {
-        return resource != null ? super.getPath() : null;
-    }
-
-    @Override
-    public boolean isResourceType(final String resourceType) {
-        return resource != null && super.isResourceType(resourceType);
-    }
-
-    @Override
-    public String getResourceType() {
-        return resource != null ? super.getResourceType() : null;
-    }
-
-    public String getResourceName() {
-        String name = getName();
-        return StringUtils.isNotBlank(name) ? name : getPath();
-    }
-
-    public String getResourceTitle() {
-        String title = getTitle();
-        return StringUtils.isNotBlank(title) ? title : getResourceName();
-    }
-
-    @Override
-    public ResourceHandle getParent() {
-        if (resource != null) {
-            Resource parent = super.getParent();
-            if (parent == null && isSynthetic()) {
-                final String parentPath = getParentPath();
-                return getResourceResolver().resolve(parentPath).adaptTo(ResourceHandle.class);
-            } else if (parent == null) {
-                return null;
-            } else {
-                return parent.adaptTo(ResourceHandle.class);
-            }
-        } else {
-            return null;
-        }
-    }
-
-    /**
-     * @return
-     */
-    public String getParentPath() {
-        final String parentPath = ResourceUtil.getParent(getPath());
-        return parentPath;
-    }
-
-    @Override
-    public String toString() {
-        return isValid() ? super.toString() : ("<invalid: " + resource + ">");
-    }
-
-    /**
-     * @see ResourceUtil#isSyntheticResource(Resource)
-     */
-    public boolean isSynthetic() {
-        return ResourceUtil.isSyntheticResource(this);
-    }
-
-    /**
-     * @see org.apache.sling.api.resource.ResourceWrapper#adaptTo(java.lang.Class)
-     */
-    @Override
-    public <AdapterType> AdapterType adaptTo(Class<AdapterType> type) {
-        if (type == ResourceHandle.class) {
-            return type.cast(this);
-        } else {
-            return super.adaptTo(type);
-        }
-    }
-
-    /**
-     * retrieves all children of a type
-     */
-    public List<ResourceHandle> getChildrenByResourceType(final String resourceType) {
-        final ArrayList<ResourceHandle> children = new ArrayList<>();
-        if (this.isValid()) {
-            for (final Resource child : this.resource.getChildren()) {
-                if (child.isResourceType(resourceType)) {
-                    children.add(child.adaptTo(ResourceHandle.class));
-                }
-            }
-        }
-        return children;
-    }
-
-    /**
-     * Returns 'true' is this resource can be displayed itself.
-     */
-    public boolean isRenderable() {
-        String resourceType = getResourceType();
-        if (StringUtils.isBlank(resourceType)) {
-            return isRenderableFile();
-        }
-        return true;
-    }
-
-    /**
-     * Returns 'true' is this resource represents a 'file' witch can be displayed (a HTML file).
-     */
-    public boolean isRenderableFile() {
-        return ResourceUtil.isRenderableFile(this);
-    }
-
-    /**
-     * Returns 'true' is this resource represents a 'file' (an asset).
-     */
-    public boolean isFile() {
-        return ResourceUtil.isFile(this);
-    }
-}
->>>>>>> 38ff6bd6
+}