--- conflicted
+++ resolved
@@ -6,11 +6,7 @@
     <parent>
         <groupId>com.composum.sling.core</groupId>
         <artifactId>composum-sling-core-parent</artifactId>
-<<<<<<< HEAD
         <version>2.0.0-SNAPSHOT</version>
-=======
-        <version>1.10.1-SNAPSHOT</version>
->>>>>>> 71508732
         <relativePath>../.parent</relativePath>
     </parent>
 
