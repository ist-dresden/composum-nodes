<?xml version="1.0" encoding="UTF-8"?>
<project xmlns="http://maven.apache.org/POM/4.0.0" xmlns:xsi="http://www.w3.org/2001/XMLSchema-instance"
        xsi:schemaLocation="http://maven.apache.org/POM/4.0.0 http://maven.apache.org/maven-v4_0_0.xsd">
    <modelVersion>4.0.0</modelVersion>

    <parent>
        <groupId>com.composum.nodes</groupId>
        <artifactId>composum-nodes</artifactId>
<<<<<<< HEAD
        <version>4.0.2-SNAPSHOT</version>
=======
        <version>3.4.0-SNAPSHOT</version>
>>>>>>> 5687c784
    </parent>

    <artifactId>composum-nodes-commons</artifactId>
    <packaging>bundle</packaging>

    <name>Composum Nodes API (Commons)</name>
    <description>general components and objects to use the Sling API</description>

    <properties>
        <bundle.name>com.composum.nodes.commons</bundle.name>
    </properties>

    <build>
        <plugins>

            <plugin>
                <groupId>pl.project13.maven</groupId>
                <artifactId>git-commit-id-plugin</artifactId>
            </plugin>

            <plugin>
                <!-- Minify the JS-Resources - needs the build-helper-maven-plugin -->
                <groupId>com.samaxes.maven</groupId>
                <artifactId>minify-maven-plugin</artifactId>
                <executions>
                    <execution>
                        <id>minify-javascripts</id>
                        <goals>
                            <goal>minify</goal>
                        </goals>
                    </execution>
                </executions>
            </plugin>
            <plugin>
                <!-- Needed for the minify-maven-plugin. -->
                <groupId>org.codehaus.mojo</groupId>
                <artifactId>build-helper-maven-plugin</artifactId>
                <executions>
                    <execution>
                        <id>add-minified-resource</id>
                        <goals>
                            <goal>add-resource</goal>
                        </goals>
                    </execution>
                </executions>
            </plugin>

            <plugin>
                <groupId>org.apache.sling</groupId>
                <artifactId>sling-maven-plugin</artifactId>
                <executions>
                    <execution>
                        <id>generate-adapter-metadata</id>
                        <phase>process-classes</phase>
                        <goals>
                            <goal>generate-adapter-metadata</goal>
                        </goals>
                    </execution>
                </executions>
            </plugin>

            <!-- FIXME why do I need to exclude junit and why is org.apache.sling.api.resource neccessary? -->
            <plugin>
                <groupId>org.apache.felix</groupId>
                <artifactId>maven-bundle-plugin</artifactId>
                <extensions>true</extensions>
                <configuration>
                    <exportScr>true</exportScr>
                    <instructions>
                        <_dsannotations>*</_dsannotations>
                        <_metatypeannotations>*</_metatypeannotations>
                        <Bundle-Category>${bundle.category}</Bundle-Category>
                        <Bundle-SymbolicName>${bundle.name}</Bundle-SymbolicName>
                        <Include-Resource>
                            {maven-resources}
                        </Include-Resource>
                        <Import-Package>
                            org.apache.sling.event.jobs.consumer.*;version="[1.1,3)",
                            org.apache.sling.event.jobs.*;version="[1.3,3)",
                            groovy.*;version="[2.2,4]",
                            org.codehaus.groovy.*;version="[2.2,4]",
                            org.apache.sling.api.resource.*;version="[2.10,3)",
                            !sun.*,
                            !junit.*,
                            *
                        </Import-Package>
                        <Export-Package>
                            !com.composum.sling.core.*.impl.*,
                            com.composum.sling.clientlibs.*,
                            com.composum.sling.core.*,
                            com.composum.sling.cpnl.*,
                            com.google.gson.*
                        </Export-Package>
                        <Embed-Dependency>
                            *;scope=compile|runtime
                        </Embed-Dependency>
                        <Sling-Initial-Content>
                            root/libs/composum/nodes/commons;path:=/libs/composum/nodes/commons;overwrite:=true,
                            root/libs/fonts/composum;path:=/libs/fonts/composum;overwrite:=true
                        </Sling-Initial-Content>
                    </instructions>
                </configuration>
            </plugin>

            <plugin>
                <groupId>org.apache.sling</groupId>
                <artifactId>slingfeature-maven-plugin</artifactId>
                <extensions>true</extensions>
                <configuration>
                    <jarStartOrder>20</jarStartOrder>
                </configuration>
                <executions>
                    <execution>
                        <id>features</id>
                        <phase>package</phase>
                        <goals>
                            <goal>include-artifact</goal>
                            <goal>attach-features</goal>
                        </goals>
                    </execution>
                </executions>
            </plugin>

            <plugin>
                <groupId>org.codehaus.mojo</groupId>
                <artifactId>exec-maven-plugin</artifactId>
                <executions>
                    <execution>
                        <id>generateTldTod</id>
                        <phase>prepare-package</phase>
                        <goals>
                            <goal>java</goal>
                        </goals>
                        <configuration>
                            <includePluginDependencies>true</includePluginDependencies>
                            <includeProjectDependencies>false</includeProjectDependencies>
                            <mainClass>com.sun.tlddoc.TLDDoc</mainClass>
                            <arguments>
                                <argument>-doctitle</argument>
                                <argument>Composum Nodes Taglib</argument>
                                <argument>-windowtitle</argument>
                                <argument>Composum Nodes Taglib</argument>
                                <argument>-d</argument>
                                <argument>${project.build.directory}/tlddoc</argument>
                                <argument>${project.basedir}/src/main/resources/META-INF/cpnl.tld</argument>
                            </arguments>
                        </configuration>
                    </execution>
                </executions>
                <dependencies>
                    <dependency>
                        <groupId>taglibrarydoc</groupId>
                        <artifactId>tlddoc</artifactId>
                        <version>1.3</version>
                    </dependency>
                </dependencies>
            </plugin>
        </plugins>
    </build>

    <dependencies>

        <!-- YUICompressor embedded(!) -->
        <!-- https://mvnrepository.com/artifact/com.yahoo.platform.yui/yuicompressor -->
        <dependency>
            <groupId>com.yahoo.platform.yui</groupId>
            <artifactId>yuicompressor</artifactId>
            <version>2.4.8</version>
        </dependency>

        <!-- OSGi, Felix -->
        <dependency>
            <groupId>org.osgi</groupId>
            <artifactId>org.osgi.core</artifactId>
        </dependency>
        <dependency>
            <groupId>org.osgi</groupId>
            <artifactId>osgi.cmpn</artifactId>
        </dependency>
        <dependency>
            <groupId>org.osgi</groupId>
            <artifactId>org.osgi.annotation</artifactId>
        </dependency>

        <!-- JCR API, Jackrabbit -->
        <dependency>
            <groupId>javax.jcr</groupId>
            <artifactId>jcr</artifactId>
        </dependency>
        <dependency>
            <groupId>org.apache.jackrabbit</groupId>
            <artifactId>jackrabbit-api</artifactId>
        </dependency>
        <dependency>
            <groupId>org.apache.jackrabbit</groupId>
            <artifactId>jackrabbit-jcr-commons</artifactId>
        </dependency>
        <dependency>
            <groupId>org.apache.jackrabbit</groupId>
            <artifactId>jackrabbit-core</artifactId>
        </dependency>
        <dependency>
            <groupId>org.apache.jackrabbit.vault</groupId>
            <artifactId>org.apache.jackrabbit.vault</artifactId>
            <optional>true</optional>
        </dependency>

        <dependency>
            <groupId>javax.servlet</groupId>
            <artifactId>javax.servlet-api</artifactId>
        </dependency>
        <dependency>
            <groupId>javax.servlet.jsp</groupId>
            <artifactId>jsp-api</artifactId>
        </dependency>
        <dependency>
            <groupId>org.apache.geronimo.specs</groupId>
            <artifactId>geronimo-atinject_1.0_spec</artifactId>
        </dependency>

        <!-- Apache Sling -->
        <dependency>
            <groupId>org.apache.sling</groupId>
            <artifactId>org.apache.sling.api</artifactId>
        </dependency>
        <dependency>
            <groupId>org.apache.sling</groupId>
            <artifactId>org.apache.sling.scripting.jsp</artifactId>
        </dependency>
        <dependency>
            <groupId>org.apache.sling</groupId>
            <artifactId>org.apache.sling.scripting.jsp.taglib</artifactId>
        </dependency>
        <dependency>
            <groupId>org.apache.sling</groupId>
            <artifactId>org.apache.sling.xss</artifactId>
            <!-- This is an evil JAR with several old versions of libraries as embedded dependencies that aren't exported
            and can conflict with your code. "Optional" at least means that that doesn't conflict with artefacts
            using a bundle that uses the sling.xss bundle.
             -->
            <optional>true</optional>
        </dependency>
        <dependency>
            <groupId>org.apache.sling</groupId>
            <artifactId>org.apache.sling.jcr.api</artifactId>
        </dependency>
        <dependency>
            <groupId>org.apache.sling</groupId>
            <artifactId>org.apache.sling.jcr.base</artifactId>
        </dependency>
        <dependency>
            <groupId>org.apache.sling</groupId>
            <artifactId>org.apache.sling.jcr.resource</artifactId>
        </dependency>
        <dependency>
            <groupId>org.apache.sling</groupId>
            <artifactId>org.apache.sling.resourceresolver</artifactId>
        </dependency>
        <dependency>
            <groupId>org.apache.sling</groupId>
            <artifactId>org.apache.sling.adapter</artifactId>
        </dependency>
        <dependency>
            <groupId>org.apache.sling</groupId>
            <artifactId>org.apache.sling.commons.classloader</artifactId>
        </dependency>
        <dependency>
            <groupId>org.apache.sling</groupId>
            <artifactId>org.apache.sling.commons.threads</artifactId>
        </dependency>
        <dependency>
            <groupId>org.apache.sling</groupId>
            <artifactId>org.apache.sling.commons.osgi</artifactId>
        </dependency>
        <dependency>
            <groupId>org.apache.sling</groupId>
            <artifactId>org.apache.sling.event</artifactId>
        </dependency>
        <dependency>
            <groupId>org.apache.sling</groupId>
            <artifactId>org.apache.sling.discovery.api</artifactId>
        </dependency>
        <dependency>
            <groupId>org.apache.sling</groupId>
            <artifactId>org.apache.sling.servlets.post</artifactId>
        </dependency>
        <!-- annotation dependencies (no runtime artifacts) -->
        <dependency>
            <groupId>org.apache.sling</groupId>
            <artifactId>adapter-annotations</artifactId>
        </dependency>

        <!-- JSON -->
        <dependency>
            <groupId>com.google.code.gson</groupId>
            <artifactId>gson</artifactId>
        </dependency>

        <!-- Groovy -->
        <dependency>
            <groupId>org.codehaus.groovy</groupId>
            <artifactId>groovy</artifactId>
            <optional>true</optional>
        </dependency>

        <!-- Apache Commons -->
        <dependency>
            <groupId>org.apache.commons</groupId>
            <artifactId>commons-collections4</artifactId>
        </dependency>
        <dependency>
            <groupId>org.apache.commons</groupId>
            <artifactId>commons-lang3</artifactId>
        </dependency>
        <dependency>
            <groupId>commons-io</groupId>
            <artifactId>commons-io</artifactId>
        </dependency>
        <dependency>
            <groupId>commons-codec</groupId>
            <artifactId>commons-codec</artifactId>
        </dependency>

        <!-- HTTP -->
        <dependency>
            <groupId>org.apache.httpcomponents</groupId>
            <artifactId>httpclient</artifactId>
        </dependency>
        <dependency>
            <groupId>org.apache.httpcomponents</groupId>
            <artifactId>httpmime</artifactId>
        </dependency>
        <dependency>
            <groupId>org.apache.httpcomponents</groupId>
            <artifactId>httpcore</artifactId>
        </dependency>

        <!-- Logging -->
        <dependency>
            <groupId>org.slf4j</groupId>
            <artifactId>slf4j-simple</artifactId>
        </dependency>

        <!-- Test -->
        <dependency>
            <groupId>junit</groupId>
            <artifactId>junit</artifactId>
        </dependency>
        <dependency>
            <groupId>org.hamcrest</groupId>
            <artifactId>hamcrest-core</artifactId>
        </dependency>
        <dependency>
            <groupId>org.jmock</groupId>
            <artifactId>jmock-junit4</artifactId>
        </dependency>
        <dependency>
            <groupId>org.easymock</groupId>
            <artifactId>easymock</artifactId>
        </dependency>
        <dependency>
            <groupId>org.mockito</groupId>
            <artifactId>mockito-core</artifactId>
        </dependency>

    </dependencies>
    <profiles>

        <profile>
            <!-- install bundles via Sling installer (REST API: /system/console/install) -->
            <id>installBundle</id>
            <activation>
                <property>
                    <name>install.bundle</name>
                    <value>true</value>
                </property>
            </activation>
            <build>
                <plugins>
                    <plugin>
                        <groupId>org.apache.sling</groupId>
                        <artifactId>sling-maven-plugin</artifactId>
                        <executions>
                            <execution>
                                <id>install-bundle</id>
                                <phase>install</phase>
                                <goals>
                                    <goal>install</goal>
                                </goals>
                            </execution>
                        </executions>
                    </plugin>
                </plugins>
            </build>
        </profile>

        <profile>
            <!-- install bundles via upload (WebDAV) to 'install' path (/libs/composum/nodes/install) -->
            <id>uploadBundle</id>
            <activation>
                <property>
                    <name>upload.bundle</name>
                    <value>true</value>
                </property>
            </activation>
            <build>
                <plugins>
                    <plugin>
                        <groupId>org.apache.sling</groupId>
                        <artifactId>sling-maven-plugin</artifactId>
                        <executions>
                            <execution>
                                <id>upload-bundle</id>
                                <phase>install</phase>
                                <goals>
                                    <goal>install</goal>
                                </goals>
                            </execution>
                        </executions>
                    </plugin>
                </plugins>
            </build>
        </profile>

    </profiles>
</project><|MERGE_RESOLUTION|>--- conflicted
+++ resolved
@@ -6,11 +6,7 @@
     <parent>
         <groupId>com.composum.nodes</groupId>
         <artifactId>composum-nodes</artifactId>
-<<<<<<< HEAD
-        <version>4.0.2-SNAPSHOT</version>
-=======
-        <version>3.4.0-SNAPSHOT</version>
->>>>>>> 5687c784
+        <version>4.1.0-SNAPSHOT</version>
     </parent>
 
     <artifactId>composum-nodes-commons</artifactId>
@@ -318,8 +314,8 @@
 
         <!-- Apache Commons -->
         <dependency>
-            <groupId>org.apache.commons</groupId>
-            <artifactId>commons-collections4</artifactId>
+            <groupId>commons-collections</groupId>
+            <artifactId>commons-collections</artifactId>
         </dependency>
         <dependency>
             <groupId>org.apache.commons</groupId>
