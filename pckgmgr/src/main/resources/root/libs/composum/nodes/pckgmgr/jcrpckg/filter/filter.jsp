--- conflicted
+++ resolved
@@ -3,14 +3,10 @@
 <%@taglib prefix="cpn" uri="http://sling.composum.com/cpnl/1.0" %>
 <%@taglib prefix="c" uri="http://java.sun.com/jsp/jstl/core" %>
 <sling:defineObjects/>
-<<<<<<< HEAD
 <cpn:component id="pckg" type="com.composum.sling.core.pckgmgr.jcrpckg.view.PackageBean" scope="request">
-=======
-<cpn:component id="pckg" type="com.composum.sling.core.pckgmgr.view.PackageBean" scope="request">
     <c:set var="writeAllowed" value="${pckg.permissible['nodes/packages/manager']['write']}"/>
     <c:set var="writeDisabled" value="${writeAllowed?'':' disabled'}"/>
->>>>>>> 782ba1f8
-    <div class="detail-panel filters ${pckg.cssClasses} full-table-view">
+   <div class="detail-panel filters ${pckg.cssClasses} full-table-view">
         <div class="table-toolbar">
             <div class="btn-group btn-group-sm" role="group">
                 <button class="edit fa fa-pencil btn btn-default" title="Edit filter rules"${writeDisabled}><span
