<project xmlns="http://maven.apache.org/POM/4.0.0" xmlns:xsi="http://www.w3.org/2001/XMLSchema-instance"
        xsi:schemaLocation="http://maven.apache.org/POM/4.0.0 http://maven.apache.org/maven-v4_0_0.xsd">
    <modelVersion>4.0.0</modelVersion>

    <parent>
        <groupId>com.composum.nodes.test</groupId>
        <artifactId>maven-package-test</artifactId>
<<<<<<< HEAD
        <version>4.1.1</version>
=======
        <version>3.4.2-SNAPSHOT</version>
>>>>>>> 66cc07b8
    </parent>

    <artifactId>maven-package-test-bundle</artifactId>
    <packaging>bundle</packaging>

    <name>VLT Package Manager Test - Embedded Bundle</name>
    <description>the illustration and test for bundles embedded in packages built by Maven</description>

    <properties>
        <bundle.category>composum,test</bundle.category>
        <bundle.name>com.composum.nodes.pckgmgr.test</bundle.name>
    </properties>

    <build>
       <plugins>

           <plugin>
               <groupId>pl.project13.maven</groupId>
               <artifactId>git-commit-id-plugin</artifactId>
           </plugin>

           <plugin>
               <groupId>org.apache.felix</groupId>
               <artifactId>maven-bundle-plugin</artifactId>
               <extensions>true</extensions>
               <configuration>
                   <instructions>
                       <Bundle-Category>${bundle.category}</Bundle-Category>
                       <Bundle-SymbolicName>${bundle.name}</Bundle-SymbolicName>
                       <Include-Resource>
                           {maven-resources}
                       </Include-Resource>
                       <Export-Package>
                           com.composum.sling.pckgmgr.test.*
                       </Export-Package>
                   </instructions>
               </configuration>
           </plugin>

           <plugin>
               <groupId>org.apache.sling</groupId>
               <artifactId>slingfeature-maven-plugin</artifactId>
               <extensions>true</extensions>
               <configuration>
                   <jarStartOrder>20</jarStartOrder>
               </configuration>
               <executions>
                   <execution>
                       <id>features</id>
                       <phase>package</phase>
                       <goals>
                           <goal>include-artifact</goal>
                           <goal>attach-features</goal>
                       </goals>
                   </execution>
               </executions>
           </plugin>

       </plugins>
    </build>
</project><|MERGE_RESOLUTION|>--- conflicted
+++ resolved
@@ -5,11 +5,7 @@
     <parent>
         <groupId>com.composum.nodes.test</groupId>
         <artifactId>maven-package-test</artifactId>
-<<<<<<< HEAD
-        <version>4.1.1</version>
-=======
-        <version>3.4.2-SNAPSHOT</version>
->>>>>>> 66cc07b8
+        <version>4.1.2-SNAPSHOT</version>
     </parent>
 
     <artifactId>maven-package-test-bundle</artifactId>
