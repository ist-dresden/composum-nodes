--- conflicted
+++ resolved
@@ -5,11 +5,7 @@
     <parent>
         <groupId>com.composum.nodes.test</groupId>
         <artifactId>maven-package-test</artifactId>
-<<<<<<< HEAD
-        <version>4.1.0</version>
-=======
-        <version>3.4.1</version>
->>>>>>> 52113f9b
+        <version>4.1.1</version>
     </parent>
 
     <artifactId>maven-package-test-package</artifactId>
