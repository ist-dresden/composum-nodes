--- conflicted
+++ resolved
@@ -12,11 +12,7 @@
 
     <groupId>com.composum.nodes</groupId>
     <artifactId>composum-nodes</artifactId>
-<<<<<<< HEAD
-    <version>4.1.0-SNAPSHOT</version>
-=======
-    <version>3.4.0</version>
->>>>>>> 8d7030ee
+    <version>4.1.0</version>
     <packaging>pom</packaging>
 
     <name>Composum Nodes</name>
