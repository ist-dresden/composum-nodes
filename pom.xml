<?xml version="1.0" encoding="UTF-8"?>
<project xmlns="http://maven.apache.org/POM/4.0.0" xmlns:xsi="http://www.w3.org/2001/XMLSchema-instance"
        xsi:schemaLocation="http://maven.apache.org/POM/4.0.0 http://maven.apache.org/maven-v4_0_0.xsd">
    <modelVersion>4.0.0</modelVersion>

    <parent>
        <groupId>com.composum.meta.ist</groupId>
        <artifactId>parent-2-public</artifactId>
        <version>1.4</version>
        <relativePath/>
    </parent>

    <groupId>com.composum.nodes</groupId>
    <artifactId>composum-nodes</artifactId>
    <version>3.4.4-SNAPSHOT</version>
    <packaging>pom</packaging>

    <name>Composum Nodes</name>
    <description>Maven parent for Composum Nodes bundles</description>
    <url>https://github.com/ist-dresden/composum</url>

    <properties>
        <sling.upload.path>/libs/composum/nodes/install</sling.upload.path>
        <bundle.category>composum,nodes</bundle.category>
        <java.source>8</java.source>
        <java.target>8</java.target>
        <maven.compiler.source>${java.source}</maven.compiler.source>
        <maven.compiler.target>${java.target}</maven.compiler.target>
    </properties>

    <scm>
        <connection>scm:git:https://github.com/ist-dresden/composum.git</connection>
        <developerConnection>scm:git:https://github.com/ist-dresden/composum.git</developerConnection>
        <url>https://github.com/ist-dresden/composum.git</url>
    </scm>

    <distributionManagement>
        <repository>
            <id>${release.repository.id}</id>
            <url>${release.repository.url}</url>
        </repository>
        <!--snapshotRepository>
            <id>github</id>
            <name>GitHub Packages</name>
            <url>https://maven.pkg.github.com/ist-dresden/composum-nodes</url>
        </snapshotRepository-->
        <snapshotRepository>
            <id>istrepo</id>
            <url>https://repo.ist-software.com/repository/maven-snapshots</url>
        </snapshotRepository>
    </distributionManagement>

    <modules>
        <module>jslibs</module>
        <module>commons</module>
        <module>console</module>
        <module>pckgmgr</module>
        <module>usermgr</module>
        <module>corecfg</module>
        <module>osgi</module>
        <module>setup</module>
        <module>package</module>
    </modules>

    <profiles>
        <profile>
            <id>test</id>
            <modules>
                <module>xtracts/debugutil</module>
                <!-- Test modules - no deployed code contained -->
                <module>test</module>
            </modules>
        </profile>

        <profile>
            <!-- install bundles via Sling installer (REST API: /system/console/install) -->
            <id>installBundle</id>
            <build>
                <plugins>
                    <plugin>
                        <groupId>org.apache.sling</groupId>
                        <artifactId>sling-maven-plugin</artifactId>
                        <configuration>
                            <deploymentMethod>WebConsole</deploymentMethod>
                            <slingUrl>${sling.scheme}://${sling.host}:${sling.port}${sling.context}/system/console/install</slingUrl>
                            <slingUrlSuffix/>
                        </configuration>
                    </plugin>
                </plugins>
            </build>
        </profile>

        <profile>
            <!-- install bundles via upload (WebDAV) to 'install' path (/libs/composum/nodes/install) -->
            <id>uploadBundle</id>
            <build>
                <plugins>
                    <plugin>
                        <groupId>org.apache.sling</groupId>
                        <artifactId>sling-maven-plugin</artifactId>
                        <configuration>
                            <deploymentMethod>WebDAV</deploymentMethod>
                            <slingUrl>${sling.scheme}://${sling.host}:${sling.port}${sling.context}</slingUrl>
                            <slingUrlSuffix>${sling.upload.path}</slingUrlSuffix>
                        </configuration>
                    </plugin>
                </plugins>
            </build>
        </profile>
    </profiles>

    <build>
        <pluginManagement>
            <plugins>

                <!-- This is different than the Composum parent pom's setup since everything here are bundles, not packages.  -->
                <plugin>
                    <!-- If this is included, the build-helper-maven-plugin is also needed to actually include the minifed stuff into the JAR. -->
                    <groupId>com.samaxes.maven</groupId>
                    <artifactId>minify-maven-plugin</artifactId>
                    <version>1.7.6</version>
                    <executions>
                        <execution>
                            <id>minify-javascripts</id>
                            <configuration>
                                <webappSourceDir>${basedir}/src/main/resources</webappSourceDir>
                                <webappTargetDir>${project.build.directory}/generated-sources/minify</webappTargetDir>
                            </configuration>
                        </execution>
                    </executions>
                </plugin>
                <plugin>
                    <!-- necessary to include the minfied js (see minify-maven-plugin) into the JAR. -->
                    <groupId>org.codehaus.mojo</groupId>
                    <artifactId>build-helper-maven-plugin</artifactId>
                    <executions>
                        <execution>
                            <id>add-minified-resource</id>
                            <phase>generate-resources</phase>
                            <goals></goals>
                            <configuration>
                                <resources>
                                    <resource>
                                        <directory>${project.build.directory}/generated-sources/minify</directory>
                                    </resource>
                                </resources>
                            </configuration>
                        </execution>
                    </executions>
                </plugin>

                <plugin>
                    <groupId>org.apache.sling</groupId>
                    <artifactId>sling-maven-plugin</artifactId>
                    <configuration>
                        <user>${sling.user}</user>
                        <password>${sling.password}</password>
                    </configuration>
                </plugin>

                <!-- TODO remove when parent in composum-meta is released -->
                <!-- https://mvnrepository.com/artifact/org.apache.sling/slingfeature-maven-plugin -->
                <plugin>
                    <groupId>org.apache.sling</groupId>
                    <artifactId>slingfeature-maven-plugin</artifactId>
                    <version>1.5.0</version>
                </plugin>
                <!-- https://mvnrepository.com/artifact/org.apache.sling/sling-kickstart-maven-plugin -->
                <plugin>
                    <groupId>org.apache.sling</groupId>
                    <artifactId>sling-kickstart-maven-plugin</artifactId>
                    <version>0.0.8</version>
                </plugin>

                <plugin>
                    <!-- FIXME use version from parent pom once changed; workaround for https://github.com/bndtools/bnd/issues/3903 -->
                    <groupId>org.apache.felix</groupId>
                    <artifactId>maven-bundle-plugin</artifactId>
                    <version>5.1.8</version>
<<<<<<< HEAD
=======
                </plugin>

                <plugin>
                    <groupId>org.apache.maven.plugins</groupId>
                    <artifactId>maven-dependency-plugin</artifactId>
                    <version>3.5.0</version>
                </plugin>
                <plugin>
                    <groupId>org.apache.maven.plugins</groupId>
                    <artifactId>maven-javadoc-plugin</artifactId>
                    <version>3.5.0</version>
                </plugin>
                <plugin>
                    <groupId>org.apache.maven.plugins</groupId>
                    <artifactId>maven-deploy-plugin</artifactId>
                    <version>3.1.0</version>
                </plugin>
                <plugin>
                    <groupId>org.apache.maven.plugins</groupId>
                    <artifactId>maven-jar-plugin</artifactId>
                    <version>3.3.0</version>
                </plugin>
                <plugin>
                    <groupId>org.apache.maven.plugins</groupId>
                    <artifactId>maven-project-info-reports-plugin</artifactId>
                    <version>3.4.2</version>
                </plugin>
                <plugin>
                    <groupId>org.apache.maven.plugins</groupId>
                    <artifactId>maven-site-plugin</artifactId>
                    <version>3.12.1</version>
                </plugin>
                <plugin>
                    <groupId>org.apache.maven.plugins</groupId>
                    <artifactId>maven-release-plugin</artifactId>
                    <version>2.5.3</version>
                </plugin>
                <plugin>
                    <groupId>org.apache.maven.plugins</groupId>
                    <artifactId>maven-gpg-plugin</artifactId>
                    <version>3.0.1</version>
                    <configuration>
                        <keyname>info@composum.com</keyname>
                        <passphraseServerId>info@composum.com</passphraseServerId>
                        <gpgArguments>
                            <arg>--batch</arg>
                            <arg>--pinentry-mode</arg>
                            <arg>loopback</arg>
                            <arg>-v</arg>
                        </gpgArguments>
                    </configuration>
>>>>>>> 15ea9ee3
                </plugin>
            </plugins>
        </pluginManagement>
    </build>

    <dependencyManagement>
        <dependencies>

            <!-- Composum -->
            <dependency>
                <groupId>com.composum.nodes</groupId>
                <artifactId>composum-nodes-usermgr</artifactId>
                <version>${project.version}</version>
                <scope>provided</scope>
            </dependency>
            <dependency>
                <groupId>com.composum.nodes</groupId>
                <artifactId>composum-nodes-pckgmgr</artifactId>
                <version>${project.version}</version>
                <scope>provided</scope>
            </dependency>
            <dependency>
                <groupId>com.composum.nodes</groupId>
                <artifactId>composum-nodes-console</artifactId>
                <version>${project.version}</version>
                <scope>provided</scope>
            </dependency>
            <dependency>
                <groupId>com.composum.nodes</groupId>
                <artifactId>composum-nodes-commons</artifactId>
                <version>${project.version}</version>
                <scope>provided</scope>
            </dependency>
            <dependency>
                <groupId>com.composum.nodes</groupId>
                <artifactId>composum-nodes-jslibs</artifactId>
                <version>${project.version}</version>
                <scope>provided</scope>
            </dependency>

            <!-- HTTP -->
            <dependency>
                <groupId>org.apache.httpcomponents</groupId>
                <artifactId>httpclient</artifactId>
                <version>4.5.1</version>
                <optional>true</optional>
                <scope>provided</scope>
            </dependency>
            <dependency>
                <groupId>org.apache.httpcomponents</groupId>
                <artifactId>httpmime</artifactId>
                <version>4.5.2</version>
                <optional>true</optional>
                <scope>provided</scope>
            </dependency>
            <dependency>
                <groupId>org.apache.httpcomponents</groupId>
                <artifactId>httpcore</artifactId>
                <version>4.4.1</version>
                <optional>true</optional>
                <scope>provided</scope>
            </dependency>

            <!-- downgrades - for compatibility -->
            <dependency>
                <groupId>org.apache.commons</groupId>
                <artifactId>commons-lang3</artifactId>
                <version>3.6</version>
                <scope>provided</scope>
            </dependency>
            <dependency>
                <!-- AEM 6.5.0 compatibility -->
                <groupId>org.apache.commons</groupId>
                <artifactId>commons-collections4</artifactId>
                <version>4.1</version>
            </dependency>
            <dependency>
                <groupId>commons-codec</groupId>
                <artifactId>commons-codec</artifactId>
                <version>1.10</version>
                <scope>provided</scope>
            </dependency>
            <dependency>
                <groupId>org.apache.geronimo.specs</groupId>
                <artifactId>geronimo-atinject_1.0_spec</artifactId>
                <version>1.0</version>
                <scope>provided</scope>
            </dependency>
            <dependency>
                <!-- Compatibility with AEM 6.5.0 -->
                <groupId>org.apache.commons</groupId>
                <artifactId>commons-collections4</artifactId>
                <version>4.1</version>
            </dependency>

            <!-- Groovy -->
            <!-- https://mvnrepository.com/artifact/org.codehaus.groovy/groovy -->
            <dependency>
                <groupId>org.codehaus.groovy</groupId>
                <artifactId>groovy</artifactId>
                <version>3.0.7</version>
                <!--<version>[2.2,)</version>-->
                <!-- This is not neccessarily in Sling, but we don't want to include this normally because of security risks. -->
                <scope>provided</scope>
            </dependency>

        </dependencies>
    </dependencyManagement>

</project><|MERGE_RESOLUTION|>--- conflicted
+++ resolved
@@ -177,8 +177,6 @@
                     <groupId>org.apache.felix</groupId>
                     <artifactId>maven-bundle-plugin</artifactId>
                     <version>5.1.8</version>
-<<<<<<< HEAD
-=======
                 </plugin>
 
                 <plugin>
@@ -230,7 +228,6 @@
                             <arg>-v</arg>
                         </gpgArguments>
                     </configuration>
->>>>>>> 15ea9ee3
                 </plugin>
             </plugins>
         </pluginManagement>
