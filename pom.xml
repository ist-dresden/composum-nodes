--- conflicted
+++ resolved
@@ -12,13 +12,8 @@
 
     <groupId>com.composum.nodes</groupId>
     <artifactId>composum-nodes</artifactId>
-<<<<<<< HEAD
-    <packaging>pom</packaging>
-    <version>2.5.0-SNAPSHOT</version>
-=======
     <version>2.4.4-SNAPSHOT</version>
     <packaging>pom</packaging>
->>>>>>> b51e0059
 
     <name>Composum Nodes</name>
     <description>Maven parent for Composum Nodes bundles</description>
