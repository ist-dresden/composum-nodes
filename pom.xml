--- conflicted
+++ resolved
@@ -11,11 +11,7 @@
 
     <groupId>com.composum.nodes</groupId>
     <artifactId>composum-nodes</artifactId>
-<<<<<<< HEAD
     <version>4.1.4-SNAPSHOT</version>
-=======
-    <version>3.4.6-SNAPSHOT</version>
->>>>>>> 658f68b9
     <packaging>pom</packaging>
 
     <name>Composum Nodes</name>
