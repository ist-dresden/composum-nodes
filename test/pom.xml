--- conflicted
+++ resolved
@@ -121,14 +121,6 @@
             <artifactId>commons-codec</artifactId>
             <version>1.5</version>
         </dependency>
-<<<<<<< HEAD
-=======
-        <dependency>
-            <groupId>org.apache.felix</groupId>
-            <artifactId>org.apache.felix.scr.annotations</artifactId>
-            <version>1.9.10</version>
-            <scope>provided</scope>
-        </dependency>
         <dependency>
             <groupId>org.apache.jackrabbit.vault</groupId>
             <artifactId>org.apache.jackrabbit.vault</artifactId>
@@ -153,7 +145,6 @@
             <version>2.0.12</version>
             <scope>test</scope>
         </dependency>
->>>>>>> 1d6b6d42
 
         <!-- More testing dependencies -->
         <!-- https://mvnrepository.com/artifact/org.mockito/mockito-core -->
