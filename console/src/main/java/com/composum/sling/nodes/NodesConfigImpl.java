package com.composum.sling.nodes;

import com.composum.sling.core.filter.ResourceFilter;
import com.composum.sling.core.mapping.jcr.ResourceFilterMapping;
import com.composum.sling.nodes.servlet.ComponentsServlet;
import com.composum.sling.nodes.servlet.NodeServlet;
import com.composum.sling.nodes.servlet.PropertyServlet;
import com.composum.sling.nodes.servlet.SceneServlet;
import com.composum.sling.nodes.servlet.SecurityServlet;
import com.composum.sling.nodes.servlet.SourceServlet;
import com.composum.sling.nodes.servlet.SourceUpdateServlet;
import com.composum.sling.nodes.servlet.VersionServlet;
import org.jetbrains.annotations.NotNull;
import org.osgi.framework.Constants;
import org.osgi.service.component.ComponentContext;
import org.osgi.service.component.annotations.Activate;
import org.osgi.service.component.annotations.Component;
import org.osgi.service.component.annotations.Deactivate;
import org.osgi.service.component.annotations.Modified;
import org.osgi.service.metatype.annotations.AttributeDefinition;
import org.osgi.service.metatype.annotations.Designate;
import org.osgi.service.metatype.annotations.ObjectClassDefinition;

import javax.servlet.Servlet;
import java.util.Dictionary;
import java.util.HashMap;
import java.util.Map;
import java.util.Objects;

/**
 * The configuration service for all servlets in the core bundle.
 */
@Component(
        service = NodesConfiguration.class,
        property = {
                Constants.SERVICE_DESCRIPTION + "=Composum Nodes (Console) Configuration"
        },
        immediate = true
)
@Designate(ocd = NodesConfigImpl.Configuration.class)
public class NodesConfigImpl implements NodesConfiguration {

    /**
     * Configuration object for {@link NodesConfiguration}. The method naming is due to backwards compatibility.
     */
    @ObjectClassDefinition(name = "Composum Nodes (Console) Configuration", description = "the configuration service for all servlets in the nodes bundles")
    public @interface Configuration {

        @AttributeDefinition(
                name = "Composum Path",
                description = "the path to the Composum Nodes application"
        )
        String composum_nodes_path() default "/libs/composum/nodes";

        @AttributeDefinition(
                name = "Check Console Access",
                description = "if 'true' (checked) the access to the console pages is checked on servlet access"
        )
        boolean console_access_check() default true;

        @AttributeDefinition(
                name = "Console Categories",
                description = "the list of categories to determine the views in the core console"
        )
        String[] console_categories() default {"core", "system", "nodes", "users"};

        @AttributeDefinition(
                name = "Query Result Limit",
                description = "the maximum node count for query results (default: 500)"
        )
        long query_result_limit() default 500L;

        // FIXME(hps,25.05.20) should that be used somehow? It isn't now. Relation to CoreConfig-errorpages?
        @AttributeDefinition(
                name = "Errorpages",
                description = "the path to the errorpages; e.g. 'meta/errorpages' for searching errorpages along the requested path"
        )
        String errorpages_Path() default "meta/errorpages";

        @AttributeDefinition(
                name = "Content Page Filter",
                description = "the filter configuration to set the scope to the content pages"
        )
        String node_page_filter() default "or{ResourceType(+'^[a-z]+:.*([Ss]ite|[Pp]age)$'),and{PrimaryType(+'^nt:file$'),MimeType(+'^text/html$')}}";

        @AttributeDefinition(
                name = "The default Node Filter",
                description = "the filter configuration to filter out system nodes"
        )
        String node_default_filter() default "and{Name(-'^rep:(repo)?[Pp]olicy$'),Path(-'^/bin(/.*)?$,^/services(/.*)?$,^/servlet(/.*)?$,^/(jcr:)?system(/.*)?$')}";

        @AttributeDefinition(
                name = "Tree Intermediate (Folder) Filter",
                description = "the filter configuration to determine all intermediate nodes in the tree view"
        )
        String tree_intermediate_filter() default "or{Folder(),PrimaryType(+'^dam:Asset(Content)?$')}";

        @AttributeDefinition(
                name = "Referenceable Nodes Filter",
                description = "the filter configuration to select reference target nodes"
        )
        String node_referenceable_filter() default "Type(mix:referenceable)";

        @AttributeDefinition(
                name = "Orderable Nodes Filter",
                description = "the filter configuration to detect ordered nodes (prevent from sorting in the tree)"
        )
        String node_orderable_filter() default "or{Type(node:orderable),PrimaryType(+'^.*([Oo]rdered|[Pp]age).*$,^sling:(Mapping)$,^nt:(unstructured|frozenNode)$,^rep:(ACL|Members|system)$')}";

        @AttributeDefinition(
                name = "XML Source Nodes Filter",
                description = "the filter configuration for the source export of the repository content (Source Servlet) that limits which nodes are exported"
        )
        String node_source_filter() default "PrimaryType(-'^cpp:(Statistics)$,^rep:(.+)$')";

        @AttributeDefinition(
                name = "XML Source Folder Filter",
                description = "the filter configuration for the source export of the repository content (Source Servlet) that determines which nodes are exported as folder"
        )
        String node_source_folder_filter() default "or{NodeType(+'^nt:hierarchyNode$,^vlt:HierarchyNode$'),Name(+'^cq:dialog$,^cq:htmlTag$,^cq:template$,^cq:design_dialog$,^cq:childEditConfig$')}";

        @AttributeDefinition(
                name = "XML Source Folder Filter",
                description = "the filter configuration for the source export of the repository content (Source Servlet) that determines which nodes are exported as separate XML file (aka vlt:FullCoverage)"
        )
        // The default is done mostly like
        // https://github.com/apache/jackrabbit-filevault/blob/trunk/vault-core/src/main/resources/org/apache/jackrabbit/vault/fs/config/defaultConfig-1.1.xml
        String node_source_xml_filter() default "NodeType(+'^vlt:FullCoverage$,^mix:language$,^rep:AccessControl$,^rep:Policy$,^cq:EditConfig$,^cq:WorkflowModel$,^sling:OsgiConfig$')";

        @AttributeDefinition(
                name = "XML Source Advanced Attribute Sort",
                description = "the filter configuration for the source export of the repository content (Source Servlet) that determines whether the attributes are sorted by importance (jcr:primaryType, jcr:mixins, sling:* and then the rest"
        )
        boolean node_source_advanced_attributesort() default true;

        @AttributeDefinition(
                name = "Scenes Content Root",
                description = "the root path of the scenes content nodes"
        )
        String scene_content_root() default "/var/composum/nodes/scenes";
    }

    private volatile Configuration config;

    private volatile ResourceFilter pageNodeFilter;

    private volatile ResourceFilter defaultNodeFilter;

    private volatile ResourceFilter treeIntermediateFilter;

    private volatile ResourceFilter referenceableNodesFilter;

    private volatile ResourceFilter orderableNodesFilter;

    private volatile ResourceFilter sourceNodesFilter;

    private volatile ResourceFilter sourceFolderFilter;

    private volatile ResourceFilter sourceXmlFilter;

    private volatile boolean sourceAdvancedSortAttributes;

    @NotNull
    private Configuration getConfig() {
        return Objects.requireNonNull(config, "NodesConfigImpl is not active");
    }

    @Override
<<<<<<< HEAD
    public boolean isEnabled(Servlet servlet) {
        return enabledServlets != null && Boolean.TRUE.equals(enabledServlets.get(servlet.getClass().getSimpleName()));
    }

    @Override
    public String getApplicationPath() {
        return getConfig().composum_nodes_path();
    }

    @Override
=======
>>>>>>> 10329e7d
    public boolean checkConsoleAccess() {
        return getConfig().console_access_check();
    }

    @Override
    @NotNull
    public String[] getConsoleCategories() {
        return getConfig().console_categories();
    }

    @Override
    public long getQueryResultLimit() {
        return getConfig().query_result_limit();
    }

    @Override
    @NotNull
    public ResourceFilter getPageNodeFilter() {
        return pageNodeFilter;
    }

    @Override
    @NotNull
    public ResourceFilter getDefaultNodeFilter() {
        return defaultNodeFilter;
    }

    @Override
    @NotNull
    public ResourceFilter getTreeIntermediateFilter() {
        return treeIntermediateFilter;
    }

    @Override
    @NotNull
    public ResourceFilter getReferenceableNodesFilter() {
        return referenceableNodesFilter;
    }

    @Override
    @NotNull
    public ResourceFilter getOrderableNodesFilter() {
        return orderableNodesFilter;
    }

    @Override
    @NotNull
    public ResourceFilter getSourceNodesFilter() {
        return sourceNodesFilter;
    }

    @Override
    @NotNull
    public ResourceFilter getSourceFolderNodesFilter(){
        return sourceFolderFilter;
    }

    @Override
    @NotNull
    public ResourceFilter getSourceXmlNodesFilter() {
        return sourceXmlFilter;
    }

    @Override
    public boolean isSourceAdvancedSortAttributes() {
        return sourceAdvancedSortAttributes;
    }

    @Override
    @NotNull
    public String getScenesContentRoot() {
        return getConfig().scene_content_root();
    }

    @Override
    @NotNull
    public Dictionary<String, Object> getProperties() {
        return properties;
    }

    protected volatile Dictionary<String, Object> properties;

    @Activate
    @Modified
    public void activate(ComponentContext context, Configuration configuration) {
        this.config = configuration;
        this.properties = context.getProperties();
        pageNodeFilter = ResourceFilterMapping.fromString(configuration.node_page_filter());
        defaultNodeFilter = ResourceFilterMapping.fromString(configuration.node_default_filter());
        treeIntermediateFilter = ResourceFilterMapping.fromString(configuration.tree_intermediate_filter());
        referenceableNodesFilter = ResourceFilterMapping.fromString(configuration.node_referenceable_filter());
        orderableNodesFilter = ResourceFilterMapping.fromString(configuration.node_orderable_filter());
        sourceNodesFilter = ResourceFilterMapping.fromString(configuration.node_source_filter());
        sourceFolderFilter = ResourceFilterMapping.fromString(configuration.node_source_folder_filter());
        sourceXmlFilter = ResourceFilterMapping.fromString(configuration.node_source_xml_filter());
        sourceAdvancedSortAttributes = configuration.node_source_advanced_attributesort();
    }

    @Deactivate
    protected void deactivate() {
        properties = null;
        config = null;
        pageNodeFilter = null;
        defaultNodeFilter = null;
        treeIntermediateFilter = null;
        referenceableNodesFilter = null;
        orderableNodesFilter = null;
        sourceNodesFilter = null;
    }
}<|MERGE_RESOLUTION|>--- conflicted
+++ resolved
@@ -2,14 +2,6 @@
 
 import com.composum.sling.core.filter.ResourceFilter;
 import com.composum.sling.core.mapping.jcr.ResourceFilterMapping;
-import com.composum.sling.nodes.servlet.ComponentsServlet;
-import com.composum.sling.nodes.servlet.NodeServlet;
-import com.composum.sling.nodes.servlet.PropertyServlet;
-import com.composum.sling.nodes.servlet.SceneServlet;
-import com.composum.sling.nodes.servlet.SecurityServlet;
-import com.composum.sling.nodes.servlet.SourceServlet;
-import com.composum.sling.nodes.servlet.SourceUpdateServlet;
-import com.composum.sling.nodes.servlet.VersionServlet;
 import org.jetbrains.annotations.NotNull;
 import org.osgi.framework.Constants;
 import org.osgi.service.component.ComponentContext;
@@ -21,10 +13,7 @@
 import org.osgi.service.metatype.annotations.Designate;
 import org.osgi.service.metatype.annotations.ObjectClassDefinition;
 
-import javax.servlet.Servlet;
 import java.util.Dictionary;
-import java.util.HashMap;
-import java.util.Map;
 import java.util.Objects;
 
 /**
@@ -166,19 +155,11 @@
     }
 
     @Override
-<<<<<<< HEAD
-    public boolean isEnabled(Servlet servlet) {
-        return enabledServlets != null && Boolean.TRUE.equals(enabledServlets.get(servlet.getClass().getSimpleName()));
-    }
-
-    @Override
     public String getApplicationPath() {
         return getConfig().composum_nodes_path();
     }
 
     @Override
-=======
->>>>>>> 10329e7d
     public boolean checkConsoleAccess() {
         return getConfig().console_access_check();
     }
