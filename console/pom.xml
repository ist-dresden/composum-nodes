--- conflicted
+++ resolved
@@ -23,19 +23,11 @@
         <plugins>
 
             <plugin>
-<<<<<<< HEAD
-=======
                 <groupId>pl.project13.maven</groupId>
                 <artifactId>git-commit-id-plugin</artifactId>
             </plugin>
 
             <plugin>
-                <groupId>org.apache.felix</groupId>
-                <artifactId>maven-scr-plugin</artifactId>
-            </plugin>
-
-            <plugin>
->>>>>>> 1d6b6d42
                 <!-- Minify the JS-Resources - needs the build-helper-maven-plugin -->
                 <groupId>com.samaxes.maven</groupId>
                 <artifactId>minify-maven-plugin</artifactId>
