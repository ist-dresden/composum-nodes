--- conflicted
+++ resolved
@@ -1,7 +1,5 @@
-<<<<<<< HEAD
 <?xml version="1.0" encoding="UTF-8"?>
-<project xmlns="http://maven.apache.org/POM/4.0.0" xmlns:xsi="http://www.w3.org/2001/XMLSchema-instance"
-        xsi:schemaLocation="http://maven.apache.org/POM/4.0.0 http://maven.apache.org/maven-v4_0_0.xsd">
+<project xmlns="http://maven.apache.org/POM/4.0.0" xmlns:xsi="http://www.w3.org/2001/XMLSchema-instance" xsi:schemaLocation="http://maven.apache.org/POM/4.0.0 http://maven.apache.org/maven-v4_0_0.xsd">
     <modelVersion>4.0.0</modelVersion>
 
     <parent>
@@ -22,30 +20,4 @@
         <module>util</module>
     </modules>
 
-</project>
-
-=======
-<?xml version="1.0" encoding="UTF-8"?>
-<project xmlns="http://maven.apache.org/POM/4.0.0" xmlns:xsi="http://www.w3.org/2001/XMLSchema-instance" xsi:schemaLocation="http://maven.apache.org/POM/4.0.0 http://maven.apache.org/maven-v4_0_0.xsd">
-    <modelVersion>4.0.0</modelVersion>
-
-    <parent>
-        <groupId>com.composum.nodes</groupId>
-        <artifactId>composum-nodes</artifactId>
-        <version>3.4.6-SNAPSHOT</version>
-    </parent>
-
-    <groupId>com.composum.nodes.setup</groupId>
-    <artifactId>composum-nodes-setup</artifactId>
-    <packaging>pom</packaging>
-
-    <name>Composum Nodes setup parent</name>
-    <description>setup implementation core modules</description>
-
-    <modules>
-        <module>slingfeature</module>
-        <module>util</module>
-    </modules>
-
-</project>
->>>>>>> 658f68b9
+</project>