<?xml version="1.0" encoding="UTF-8"?>
<project xmlns="http://maven.apache.org/POM/4.0.0" xmlns:xsi="http://www.w3.org/2001/XMLSchema-instance"
        xsi:schemaLocation="http://maven.apache.org/POM/4.0.0 http://maven.apache.org/maven-v4_0_0.xsd">
    <modelVersion>4.0.0</modelVersion>

    <parent>
        <groupId>com.composum.nodes</groupId>
        <artifactId>composum-nodes</artifactId>
<<<<<<< HEAD
        <version>4.1.1</version>
=======
        <version>3.4.2-SNAPSHOT</version>
>>>>>>> 66cc07b8
    </parent>

    <groupId>com.composum.nodes.osgi</groupId>
    <artifactId>composum-nodes-osgi</artifactId>
    <packaging>pom</packaging>

    <name>Composum Nodes OSGi addons parent</name>
    <description>osgi addon modules</description>

    <modules>
        <module>pckginstall</module>
    </modules>

</project>

<|MERGE_RESOLUTION|>--- conflicted
+++ resolved
@@ -1,28 +1,24 @@
-<?xml version="1.0" encoding="UTF-8"?>
-<project xmlns="http://maven.apache.org/POM/4.0.0" xmlns:xsi="http://www.w3.org/2001/XMLSchema-instance"
-        xsi:schemaLocation="http://maven.apache.org/POM/4.0.0 http://maven.apache.org/maven-v4_0_0.xsd">
-    <modelVersion>4.0.0</modelVersion>
-
-    <parent>
-        <groupId>com.composum.nodes</groupId>
-        <artifactId>composum-nodes</artifactId>
-<<<<<<< HEAD
-        <version>4.1.1</version>
-=======
-        <version>3.4.2-SNAPSHOT</version>
->>>>>>> 66cc07b8
-    </parent>
-
-    <groupId>com.composum.nodes.osgi</groupId>
-    <artifactId>composum-nodes-osgi</artifactId>
-    <packaging>pom</packaging>
-
-    <name>Composum Nodes OSGi addons parent</name>
-    <description>osgi addon modules</description>
-
-    <modules>
-        <module>pckginstall</module>
-    </modules>
-
-</project>
-
+<?xml version="1.0" encoding="UTF-8"?>
+<project xmlns="http://maven.apache.org/POM/4.0.0" xmlns:xsi="http://www.w3.org/2001/XMLSchema-instance"
+        xsi:schemaLocation="http://maven.apache.org/POM/4.0.0 http://maven.apache.org/maven-v4_0_0.xsd">
+    <modelVersion>4.0.0</modelVersion>
+
+    <parent>
+        <groupId>com.composum.nodes</groupId>
+        <artifactId>composum-nodes</artifactId>
+        <version>4.1.2-SNAPSHOT</version>
+    </parent>
+
+    <groupId>com.composum.nodes.osgi</groupId>
+    <artifactId>composum-nodes-osgi</artifactId>
+    <packaging>pom</packaging>
+
+    <name>Composum Nodes OSGi addons parent</name>
+    <description>osgi addon modules</description>
+
+    <modules>
+        <module>pckginstall</module>
+    </modules>
+
+</project>
+