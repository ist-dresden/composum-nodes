<?xml version="1.0" encoding="UTF-8"?>
<project xmlns="http://maven.apache.org/POM/4.0.0" xmlns:xsi="http://www.w3.org/2001/XMLSchema-instance"
        xsi:schemaLocation="http://maven.apache.org/POM/4.0.0 http://maven.apache.org/maven-v4_0_0.xsd">
    <modelVersion>4.0.0</modelVersion>

    <parent>
        <groupId>com.composum.nodes</groupId>
        <artifactId>composum-nodes-package</artifactId>
<<<<<<< HEAD
        <version>4.1.0-SNAPSHOT</version>
=======
        <version>3.4.0</version>
>>>>>>> 8d7030ee
    </parent>

    <artifactId>composum-nodes-console-bundle</artifactId>
    <packaging>bundle</packaging>

    <name>Composum Nodes Console Bundle</name>
    <description>general components and objects to use the Sling API - no initial content</description>

    <properties>
        <bundle.name>com.composum.nodes.console</bundle.name>
        <source.java>${project.basedir}/../../console/src/main/java</source.java>
        <source.resources>${project.basedir}/../../console/src/main/resources</source.resources>
    </properties>

    <build>

        <sourceDirectory>${source.java}</sourceDirectory>

        <resources>
            <resource>
                <directory>${source.resources}</directory>
                <includes>
                    <include>slingconsole/**</include>
                </includes>
            </resource>
        </resources>

        <plugins>

            <plugin>
                <groupId>org.apache.maven.plugins</groupId>
                <artifactId>maven-compiler-plugin</artifactId>
                <configuration>
                    <compileSourceRoots>${source.java}</compileSourceRoots>
                </configuration>
            </plugin>

            <!-- -->

            <plugin>
                <groupId>pl.project13.maven</groupId>
                <artifactId>git-commit-id-plugin</artifactId>
            </plugin>

            <plugin>
                <groupId>org.apache.sling</groupId>
                <artifactId>sling-maven-plugin</artifactId>
                <executions>
                    <execution>
                        <id>generate-adapter-metadata</id>
                        <phase>process-classes</phase>
                        <goals>
                            <goal>generate-adapter-metadata</goal>
                        </goals>
                    </execution>
                </executions>
            </plugin>

            <!-- FIXME why do I need to exclude junit and why is org.apache.sling.api.resource neccessary? -->
            <plugin>
                <groupId>org.apache.felix</groupId>
                <artifactId>maven-bundle-plugin</artifactId>
                <extensions>true</extensions>
                <configuration>
                    <exportScr>true</exportScr>
                    <instructions>
                        <_dsannotations>*</_dsannotations>
                        <_metatypeannotations>*</_metatypeannotations>
                        <Bundle-Category>${bundle.category}</Bundle-Category>
                        <Bundle-SymbolicName>${bundle.name}</Bundle-SymbolicName>
                        <Include-Resource>
                            {maven-resources}
                        </Include-Resource>
                        <Import-Package>
                            org.apache.sling.api.resource.*;version="[2.10,3)",
                            org.apache.sling.spi.resource.*;version="[1.1,2]",
                            *
                        </Import-Package>
                        <Export-Package>
                            !com.composum.sling.nodes.*.impl.*,
                            com.composum.sling.nodes.*
                        </Export-Package>
                        <Sling-Initial-Content>
                        </Sling-Initial-Content>
                    </instructions>
                </configuration>
            </plugin>

            <plugin>
                <groupId>org.apache.sling</groupId>
                <artifactId>slingfeature-maven-plugin</artifactId>
                <extensions>true</extensions>
                <configuration>
                    <jarStartOrder>20</jarStartOrder>
                </configuration>
                <executions>
                    <execution>
                        <id>features</id>
                        <phase>package</phase>
                        <goals>
                            <goal>include-artifact</goal>
                            <goal>attach-features</goal>
                        </goals>
                    </execution>
                </executions>
            </plugin>

        </plugins>
    </build>

    <dependencies>

        <!-- OSGi, Felix -->
        <dependency>
            <groupId>org.osgi</groupId>
            <artifactId>org.osgi.core</artifactId>
        </dependency>
        <dependency>
            <groupId>org.osgi</groupId>
            <artifactId>osgi.cmpn</artifactId>
        </dependency>
        <dependency>
            <groupId>org.osgi</groupId>
            <artifactId>org.osgi.annotation</artifactId>
        </dependency>

        <!-- Composum -->
        <dependency>
            <groupId>com.composum.nodes</groupId>
            <artifactId>composum-nodes-commons-bundle</artifactId>
        </dependency>

        <!-- Apache Sling -->
        <dependency>
            <groupId>org.apache.sling</groupId>
            <artifactId>org.apache.sling.api</artifactId>
        </dependency>
        <dependency>
            <groupId>org.apache.sling</groupId>
            <artifactId>org.apache.sling.settings</artifactId>
        </dependency>
        <dependency>
            <groupId>org.apache.sling</groupId>
            <artifactId>org.apache.sling.scripting.jsp</artifactId>
        </dependency>
        <dependency>
            <groupId>org.apache.sling</groupId>
            <artifactId>org.apache.sling.scripting.jsp.taglib</artifactId>
        </dependency>
        <dependency>
            <groupId>org.apache.sling</groupId>
            <artifactId>org.apache.sling.xss</artifactId>
            <!-- This is an evil JAR with several old versions of libraries as embedded dependencies that aren't exported
            and can conflict with your code. "Optional" at least means that that doesn't conflict with artefacts
            using a bundle that uses the sling.xss bundle.
             -->
            <optional>true</optional>
        </dependency>
        <dependency>
            <groupId>org.apache.sling</groupId>
            <artifactId>org.apache.sling.jcr.api</artifactId>
        </dependency>
        <dependency>
            <groupId>org.apache.sling</groupId>
            <artifactId>org.apache.sling.jcr.base</artifactId>
        </dependency>
        <dependency>
            <groupId>org.apache.sling</groupId>
            <artifactId>org.apache.sling.jcr.resource</artifactId>
        </dependency>
        <dependency>
            <groupId>org.apache.sling</groupId>
            <artifactId>org.apache.sling.resourceresolver</artifactId>
        </dependency>
        <dependency>
            <groupId>org.apache.sling</groupId>
            <artifactId>org.apache.sling.adapter</artifactId>
        </dependency>
        <dependency>
            <groupId>org.apache.sling</groupId>
            <artifactId>org.apache.sling.servlets.post</artifactId>
        </dependency>
        <dependency>
            <groupId>org.apache.sling</groupId>
            <artifactId>adapter-annotations</artifactId>
        </dependency>
        <dependency>
            <groupId>org.apache.sling</groupId>
            <artifactId>org.apache.sling.commons.classloader</artifactId>
        </dependency>
        <dependency>
            <groupId>org.apache.sling</groupId>
            <artifactId>org.apache.sling.commons.threads</artifactId>
        </dependency>
        <dependency>
            <groupId>org.apache.sling</groupId>
            <artifactId>org.apache.sling.commons.osgi</artifactId>
        </dependency>
        <dependency>
            <groupId>org.apache.sling</groupId>
            <artifactId>org.apache.sling.event</artifactId>
        </dependency>
        <dependency>
            <groupId>org.apache.sling</groupId>
            <artifactId>org.apache.sling.discovery.api</artifactId>
        </dependency>

        <!-- JCR API, Jackrabbit -->
        <dependency>
            <groupId>javax.jcr</groupId>
            <artifactId>jcr</artifactId>
        </dependency>
        <dependency>
            <groupId>org.apache.jackrabbit</groupId>
            <artifactId>jackrabbit-api</artifactId>
        </dependency>
        <dependency>
            <groupId>org.apache.jackrabbit</groupId>
            <artifactId>jackrabbit-jcr-commons</artifactId>
        </dependency>
        <dependency>
            <groupId>org.apache.jackrabbit</groupId>
            <artifactId>jackrabbit-core</artifactId>
        </dependency>
        <dependency>
            <groupId>org.apache.jackrabbit.vault</groupId>
            <artifactId>org.apache.jackrabbit.vault</artifactId>
            <optional>true</optional>
        </dependency>
        <dependency>
            <groupId>org.apache.jackrabbit</groupId>
            <artifactId>jackrabbit-webdav</artifactId>
            <version>2.16.3</version>
            <scope>provided</scope>
        </dependency>

        <dependency>
            <groupId>javax.servlet</groupId>
            <artifactId>jstl</artifactId>
        </dependency>
        <dependency>
            <groupId>javax.servlet</groupId>
            <artifactId>javax.servlet-api</artifactId>
        </dependency>
        <dependency>
            <groupId>javax.servlet.jsp</groupId>
            <artifactId>jsp-api</artifactId>
        </dependency>
        <dependency>
            <groupId>org.apache.geronimo.specs</groupId>
            <artifactId>geronimo-atinject_1.0_spec</artifactId>
        </dependency>

        <!-- JSON -->
        <dependency>
            <groupId>com.google.code.gson</groupId>
            <artifactId>gson</artifactId>
        </dependency>

        <!-- Apache Commons -->
        <dependency>
            <groupId>org.apache.commons</groupId>
            <artifactId>commons-collections4</artifactId>
        </dependency>
        <dependency>
            <groupId>org.apache.commons</groupId>
            <artifactId>commons-lang3</artifactId>
        </dependency>
        <dependency>
            <groupId>commons-io</groupId>
            <artifactId>commons-io</artifactId>
        </dependency>
        <dependency>
            <groupId>commons-codec</groupId>
            <artifactId>commons-codec</artifactId>
        </dependency>

        <!-- HTTP -->
        <dependency>
            <groupId>org.apache.httpcomponents</groupId>
            <artifactId>httpclient</artifactId>
        </dependency>
        <dependency>
            <groupId>org.apache.httpcomponents</groupId>
            <artifactId>httpmime</artifactId>
        </dependency>
        <dependency>
            <groupId>org.apache.httpcomponents</groupId>
            <artifactId>httpcore</artifactId>
        </dependency>

        <!-- Java Annotations -->
        <dependency>
            <groupId>com.google.code.findbugs</groupId>
            <artifactId>jsr305</artifactId>
        </dependency>

        <!-- Logging -->
        <dependency>
            <groupId>org.slf4j</groupId>
            <artifactId>slf4j-simple</artifactId>
        </dependency>

        <!-- JUnit -->
        <dependency>
            <groupId>junit</groupId>
            <artifactId>junit</artifactId>
        </dependency>

    </dependencies>
    <profiles>

        <profile>
            <id>installBundle</id>
        </profile>
        <profile>
            <id>uploadBundle</id>
        </profile>
    </profiles>
</project><|MERGE_RESOLUTION|>--- conflicted
+++ resolved
@@ -6,11 +6,7 @@
     <parent>
         <groupId>com.composum.nodes</groupId>
         <artifactId>composum-nodes-package</artifactId>
-<<<<<<< HEAD
-        <version>4.1.0-SNAPSHOT</version>
-=======
-        <version>3.4.0</version>
->>>>>>> 8d7030ee
+        <version>4.1.0</version>
     </parent>
 
     <artifactId>composum-nodes-console-bundle</artifactId>
