--- conflicted
+++ resolved
@@ -1,114 +1,110 @@
-<?xml version="1.0" encoding="UTF-8"?>
-<project xmlns="http://maven.apache.org/POM/4.0.0" xmlns:xsi="http://www.w3.org/2001/XMLSchema-instance"
-        xsi:schemaLocation="http://maven.apache.org/POM/4.0.0 http://maven.apache.org/maven-v4_0_0.xsd">
-    <modelVersion>4.0.0</modelVersion>
-
-    <parent>
-        <groupId>com.composum.nodes.setup</groupId>
-        <artifactId>composum-nodes-package-setup</artifactId>
-<<<<<<< HEAD
-        <version>4.1.0</version>
-=======
-        <version>3.4.1</version>
->>>>>>> 52113f9b
-    </parent>
-
-    <artifactId>composum-nodes-package-setup-hook</artifactId>
-    <packaging>jar</packaging>
-
-    <name>Composum Nodes Setup Hook</name>
-    <description>the setup implementation code for the Nodes modules - the package setup hook</description>
-
-    <build>
-        <plugins>
-
-            <plugin>
-                <groupId>pl.project13.maven</groupId>
-                <artifactId>git-commit-id-plugin</artifactId>
-            </plugin>
-
-            <!-- set main class -->
-            <plugin>
-                <groupId>org.apache.maven.plugins</groupId>
-                <artifactId>maven-jar-plugin</artifactId>
-                <configuration>
-                    <archive>
-                        <manifest>
-                            <mainClass>com.composum.sling.core.setup.hook.SetupHook</mainClass>
-                            <addClasspath>true</addClasspath>
-                        </manifest>
-                    </archive>
-                </configuration>
-            </plugin>
-
-            <!-- embed utilities -->
-            <plugin>
-                <groupId>org.apache.maven.plugins</groupId>
-                <artifactId>maven-dependency-plugin</artifactId>
-                <executions>
-                    <execution>
-                        <id>embed</id>
-                        <phase>validate</phase>
-                        <goals>
-                            <goal>unpack</goal>
-                        </goals>
-                        <configuration>
-                            <artifactItems>
-                                <artifactItem>
-                                    <groupId>${project.groupId}</groupId>
-                                    <artifactId>composum-nodes-setup-util</artifactId>
-                                    <outputDirectory>${project.build.directory}/classes</outputDirectory>
-                                </artifactItem>
-                            </artifactItems>
-                        </configuration>
-                    </execution>
-                </executions>
-            </plugin>
-
-        </plugins>
-    </build>
-
-    <dependencies>
-
-        <!-- Setup utilities -->
-        <dependency>
-            <groupId>${project.groupId}</groupId>
-            <artifactId>composum-nodes-setup-util</artifactId>
-            <version>${project.version}</version>
-            <scope>provided</scope>
-        </dependency>
-
-        <!-- Apache Sling -->
-        <dependency>
-            <groupId>org.apache.sling</groupId>
-            <artifactId>org.apache.sling.api</artifactId>
-        </dependency>
-
-        <!-- JCR API, Jackrabbit -->
-        <dependency>
-            <groupId>javax.jcr</groupId>
-            <artifactId>jcr</artifactId>
-        </dependency>
-        <dependency>
-            <groupId>org.apache.jackrabbit</groupId>
-            <artifactId>jackrabbit-api</artifactId>
-        </dependency>
-        <dependency>
-            <groupId>org.apache.jackrabbit.vault</groupId>
-            <artifactId>org.apache.jackrabbit.vault</artifactId>
-        </dependency>
-
-        <!-- OSGi -->
-        <dependency>
-            <groupId>org.osgi</groupId>
-            <artifactId>org.osgi.core</artifactId>
-        </dependency>
-
-        <!-- Logging -->
-        <dependency>
-            <groupId>org.slf4j</groupId>
-            <artifactId>slf4j-simple</artifactId>
-        </dependency>
-
-    </dependencies>
-</project>
+<?xml version="1.0" encoding="UTF-8"?>
+<project xmlns="http://maven.apache.org/POM/4.0.0" xmlns:xsi="http://www.w3.org/2001/XMLSchema-instance"
+        xsi:schemaLocation="http://maven.apache.org/POM/4.0.0 http://maven.apache.org/maven-v4_0_0.xsd">
+    <modelVersion>4.0.0</modelVersion>
+
+    <parent>
+        <groupId>com.composum.nodes.setup</groupId>
+        <artifactId>composum-nodes-package-setup</artifactId>
+        <version>4.1.1</version>
+    </parent>
+
+    <artifactId>composum-nodes-package-setup-hook</artifactId>
+    <packaging>jar</packaging>
+
+    <name>Composum Nodes Setup Hook</name>
+    <description>the setup implementation code for the Nodes modules - the package setup hook</description>
+
+    <build>
+        <plugins>
+
+            <plugin>
+                <groupId>pl.project13.maven</groupId>
+                <artifactId>git-commit-id-plugin</artifactId>
+            </plugin>
+
+            <!-- set main class -->
+            <plugin>
+                <groupId>org.apache.maven.plugins</groupId>
+                <artifactId>maven-jar-plugin</artifactId>
+                <configuration>
+                    <archive>
+                        <manifest>
+                            <mainClass>com.composum.sling.core.setup.hook.SetupHook</mainClass>
+                            <addClasspath>true</addClasspath>
+                        </manifest>
+                    </archive>
+                </configuration>
+            </plugin>
+
+            <!-- embed utilities -->
+            <plugin>
+                <groupId>org.apache.maven.plugins</groupId>
+                <artifactId>maven-dependency-plugin</artifactId>
+                <executions>
+                    <execution>
+                        <id>embed</id>
+                        <phase>validate</phase>
+                        <goals>
+                            <goal>unpack</goal>
+                        </goals>
+                        <configuration>
+                            <artifactItems>
+                                <artifactItem>
+                                    <groupId>${project.groupId}</groupId>
+                                    <artifactId>composum-nodes-setup-util</artifactId>
+                                    <outputDirectory>${project.build.directory}/classes</outputDirectory>
+                                </artifactItem>
+                            </artifactItems>
+                        </configuration>
+                    </execution>
+                </executions>
+            </plugin>
+
+        </plugins>
+    </build>
+
+    <dependencies>
+
+        <!-- Setup utilities -->
+        <dependency>
+            <groupId>${project.groupId}</groupId>
+            <artifactId>composum-nodes-setup-util</artifactId>
+            <version>${project.version}</version>
+            <scope>provided</scope>
+        </dependency>
+
+        <!-- Apache Sling -->
+        <dependency>
+            <groupId>org.apache.sling</groupId>
+            <artifactId>org.apache.sling.api</artifactId>
+        </dependency>
+
+        <!-- JCR API, Jackrabbit -->
+        <dependency>
+            <groupId>javax.jcr</groupId>
+            <artifactId>jcr</artifactId>
+        </dependency>
+        <dependency>
+            <groupId>org.apache.jackrabbit</groupId>
+            <artifactId>jackrabbit-api</artifactId>
+        </dependency>
+        <dependency>
+            <groupId>org.apache.jackrabbit.vault</groupId>
+            <artifactId>org.apache.jackrabbit.vault</artifactId>
+        </dependency>
+
+        <!-- OSGi -->
+        <dependency>
+            <groupId>org.osgi</groupId>
+            <artifactId>org.osgi.core</artifactId>
+        </dependency>
+
+        <!-- Logging -->
+        <dependency>
+            <groupId>org.slf4j</groupId>
+            <artifactId>slf4j-simple</artifactId>
+        </dependency>
+
+    </dependencies>
+</project>