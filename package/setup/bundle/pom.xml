--- conflicted
+++ resolved
@@ -6,11 +6,7 @@
     <parent>
         <groupId>com.composum.nodes.setup</groupId>
         <artifactId>composum-nodes-package-setup</artifactId>
-<<<<<<< HEAD
-        <version>2.5.0-SNAPSHOT</version>
-=======
         <version>2.5.1-SNAPSHOT</version>
->>>>>>> 9e818194
     </parent>
 
     <artifactId>composum-nodes-package-setup-bundle</artifactId>
