<?xml version="1.0" encoding="UTF-8"?>
<project xmlns="http://maven.apache.org/POM/4.0.0" xmlns:xsi="http://www.w3.org/2001/XMLSchema-instance"
        xsi:schemaLocation="http://maven.apache.org/POM/4.0.0 http://maven.apache.org/maven-v4_0_0.xsd">
    <modelVersion>4.0.0</modelVersion>

    <parent>
        <groupId>com.composum.nodes</groupId>
        <artifactId>composum-nodes-package</artifactId>
<<<<<<< HEAD
        <version>4.1.0-SNAPSHOT</version>
=======
        <version>3.4.0</version>
>>>>>>> 8d7030ee
    </parent>

    <artifactId>composum-nodes-aem-package</artifactId>
    <packaging>content-package</packaging>

    <name>Composum Nodes AEM Package</name>
    <description>Composum Nodes Package - the Composum Nodes tools collection for AEM with initial content separated</description>

    <build>
        <resources>

            <resource>
                <directory>src/main/content/jcr_root</directory>
                <filtering>false</filtering>
                <excludes>
                    <exclude>**/.vlt*</exclude>
                    <exclude>**/.DS_Store</exclude>
                    <exclude>**/.gitignore</exclude>
                </excludes>
                <targetPath>${project.build.directory}/content/jcr_root</targetPath>
            </resource>

            <resource>
                <directory>${project.build.directory}/content/jcr_root</directory>
            </resource>

        </resources>
        <plugins>

            <!-- extract and embed the content of the bundles -->
            <plugin>
                <groupId>org.apache.maven.plugins</groupId>
                <artifactId>maven-dependency-plugin</artifactId>
                <executions>

                    <execution>
                        <id>prepare-content</id>
                        <phase>generate-resources</phase>
                        <goals>
                            <goal>unpack</goal>
                        </goals>
                        <configuration>
                            <outputDirectory>${project.build.directory}/content</outputDirectory>
                            <overWriteIfNewer>true</overWriteIfNewer>

                            <artifactItems>

                                <artifactItem>
                                    <groupId>${project.groupId}</groupId>
                                    <artifactId>composum-nodes-sling-package</artifactId>
                                    <version>${project.version}</version>
                                    <type>content-package</type>
                                    <includes>
                                        jcr_root/libs/**
                                    </includes>
                                    <excludes>
                                        **/nodes/install/**,
                                        **/nodes.setup/upload/*pckgmgr*,
                                        **/nodes.setup/pckgmgr/**
                                    </excludes>
                                    <fileMappers>
                                        <org.codehaus.plexus.components.io.filemappers.RegExpFileMapper>
                                            <pattern>jcr_root/libs/composum/nodes.setup/</pattern>
                                            <replacement>jcr_root/apps/composum/nodes/</replacement>
                                        </org.codehaus.plexus.components.io.filemappers.RegExpFileMapper>
                                        <org.codehaus.plexus.components.io.filemappers.RegExpFileMapper>
                                            <pattern>jcr_root/apps/composum/nodes/upload/</pattern>
                                            <replacement>jcr_root/apps/composum/nodes/install/</replacement>
                                        </org.codehaus.plexus.components.io.filemappers.RegExpFileMapper>
                                        <org.codehaus.plexus.components.io.filemappers.RegExpFileMapper>
                                            <pattern>jcr_root/apps/composum/nodes/install/(.*\.config)</pattern>
                                            <replacement>jcr_root/apps/composum/nodes/config/$1</replacement>
                                        </org.codehaus.plexus.components.io.filemappers.RegExpFileMapper>
                                        <org.codehaus.plexus.components.io.filemappers.RegExpFileMapper>
                                            <pattern>jcr_root/libs/fonts/</pattern>
                                            <replacement>jcr_root/apps/fonts/</replacement>
                                        </org.codehaus.plexus.components.io.filemappers.RegExpFileMapper>
                                        <org.codehaus.plexus.components.io.filemappers.RegExpFileMapper>
                                            <pattern>jcr_root/libs/composum/</pattern>
                                            <replacement>jcr_root/apps/composum/</replacement>
                                        </org.codehaus.plexus.components.io.filemappers.RegExpFileMapper>
                                    </fileMappers>
                                </artifactItem>

                                <artifactItem>
                                    <groupId>${project.groupId}</groupId>
                                    <artifactId>composum-nodes-jslibs-package</artifactId>
                                    <version>${project.version}</version>
                                    <type>content-package</type>
                                    <includes>
                                        jcr_root/libs/**
                                    </includes>
                                    <fileMappers>
                                        <org.codehaus.plexus.components.io.filemappers.RegExpFileMapper>
                                            <pattern>jcr_root/libs/</pattern>
                                            <replacement>jcr_root/apps/</replacement>
                                        </org.codehaus.plexus.components.io.filemappers.RegExpFileMapper>
                                    </fileMappers>
                                </artifactItem>

                            </artifactItems>
                        </configuration>
                    </execution>

                </executions>
                <inherited>false</inherited>
            </plugin>

            <plugin>
                <groupId>org.apache.jackrabbit</groupId>
                <artifactId>filevault-package-maven-plugin</artifactId>
                <extensions>true</extensions>
                <configuration>

                    <group>${package.group}</group>
                    <properties>
                        <createdBy>${package.company}</createdBy>
                    </properties>

                    <jcrRootSourceDirectory>${project.build.directory}/content/jcr_root</jcrRootSourceDirectory>
                    <skipValidation>true</skipValidation>
                    <thumbnailImage>${basedir}/src/main/content/META-INF/vault/definition/thumbnail.png</thumbnailImage>

                    <filters>
                        <filter>
                            <root>/apps/cq/core/content/nav/tools/general/composum</root>
                        </filter>
                        <filter>
                            <root>/apps/cq/core/content/nav/tools/composum</root><!-- for removal -->
                        </filter>
                        <filter>
                            <root>/apps/composum/nodes/aem/browser</root>
                        </filter>
                        <filter>
                            <root>/apps/composum/nodes/aem/console</root>
                        </filter>

                        <filter>
                            <root>/apps/composum/nodes/install</root>
                            <includes>
                                <include>.*/composum-nodes-commons.*\.jar</include>
                                <include>.*/composum-nodes-console.*\.jar</include>
                                <include>.*/composum-nodes-usermgr.*\.jar</include>
                            </includes>
                        </filter>

                        <filter>
                            <root>/apps/composum/nodes/config</root>
                            <includes>
                                <include>.*/.*\.CoreConfigImpl.*</include>
                                <include>.*/.*\.LoginAdminWhitelist\.fragment-composum_core.*</include>
                                <include>.*/.*\.GenericProxyRequest~system-health.*</include>
                                <include>.*/.*\.ServletResourceType~cpm-clientlibs.*</include>
                                <include>.*/.*\.ServletResourceType~cpm-servicegraph.*</include>
                                <include>.*/.*\.ServletResourceType~runtime-threaddump.*</include>
                                <include>.*/.*\.ServletResourceType~sling-adapters.*</include>
                                <include>.*/.*\.ServletResourceType~sling-jobs.*</include>
                                <include>.*/.*\.ServletResourceType~sling-requests.*</include>
                                <include>.*/.*\.ServletResourceType~sling-resolver.*</include>
                                <include>.*/.*\.ServletResourceType~sling-servlets.*</include>
                            </includes>
                        </filter>

                        <filter>
                            <root>/apps/composum/nodes/browser</root>
                        </filter>
                        <filter>
                            <root>/apps/composum/nodes/commons</root>
                        </filter>
                        <filter>
                            <root>/apps/composum/nodes/console</root>
                        </filter>
                        <filter>
                            <root>/apps/composum/nodes/system</root>
                        </filter>
                        <filter>
                            <root>/apps/composum/nodes/usermgnt</root>
                        </filter>

                        <filter>
                            <root>/apps/fonts/composum</root>
                        </filter>
                        <filter>
                            <root>/apps/fonts/awesome/4.7.0</root>
                        </filter>
                        <filter>
                            <root>/apps/fonts/roboto/2014</root>
                        </filter>

                        <filter>
                            <root>/apps/jslibs/ace/1.4.4</root>
                        </filter>
                        <filter>
                            <root>/apps/jslibs/ace/setup</root>
                        </filter>
                        <filter>
                            <root>/apps/jslibs/backbone/1.3.3</root>
                        </filter>
                        <filter>
                            <root>/apps/jslibs/backbone/1.4.0</root>
                        </filter>
                        <filter>
                            <root>/apps/jslibs/bootstrap/3.3.7</root>
                        </filter>
                        <filter>
                            <root>/apps/jslibs/bootstrap/3.4.1</root>
                        </filter>
                        <filter>
                            <root>/apps/jslibs/bootstrap-colorpicker/3.1.2</root>
                        </filter>
                        <filter>
                            <root>/apps/jslibs/bootstrap-datetimepicker/4.17.47</root>
                        </filter>
                        <filter>
                            <root>/apps/jslibs/bootstrap-fileinput/4.3.6</root>
                        </filter>
                        <filter>
                            <root>/apps/jslibs/bootstrap-fileinput/5.0.3</root>
                        </filter>
                        <filter>
                            <root>/apps/jslibs/bootstrap-slider/10.6.1</root>
                        </filter>
                        <filter>
                            <root>/apps/jslibs/bootstrap-table/1.7.0</root>
                        </filter>
                        <filter>
                            <root>/apps/jslibs/bootstrap-table/1.14.2</root>
                        </filter>
                        <filter>
                            <root>/apps/jslibs/bootstrap-vertical-tabs/1.2.2</root>
                        </filter>
                        <filter>
                            <root>/apps/jslibs/highlight/9.8.0</root>
                        </filter>
                        <filter>
                            <root>/apps/jslibs/highlight/9.15.6</root>
                        </filter>
                        <filter>
                            <root>/apps/jslibs/iframeResizer/4.0.4</root>
                        </filter>
                        <filter>
                            <root>/apps/jslibs/jquery/2.2.4</root>
                        </filter>
                        <filter>
                            <root>/apps/jslibs/jquery/3.4.1</root>
                        </filter>
                        <filter>
                            <root>/apps/jslibs/jquery/3.6.0</root>
                        </filter>
                        <filter>
                            <root>/apps/jslibs/js-base64/2.5.2</root>
                        </filter>
                        <filter>
                            <root>/apps/jslibs/jstree/3.3.8</root>
                        </filter>
                        <filter>
                            <root>/apps/jslibs/loglevel/1.6.1</root>
                        </filter>
                        <filter>
                            <root>/apps/jslibs/moment/2.24.0</root>
                        </filter>
                        <filter>
                            <root>/apps/jslibs/split-pane/1.0.0</root>
                        </filter>
                        <filter>
                            <root>/apps/jslibs/trumbowyg/2.3.0</root>
                        </filter>
                        <filter>
                            <root>/apps/jslibs/trumbowyg/2.17.0</root>
                        </filter>
                        <filter>
                            <root>/apps/jslibs/typeahead/3.1.0</root>
                        </filter>
                        <filter>
                            <root>/apps/jslibs/typeahead/4.0.2</root>
                        </filter>
                        <filter>
                            <root>/apps/jslibs/underscore/1.8.3</root>
                        </filter>
                        <filter>
                            <root>/apps/jslibs/underscore/1.9.1</root>
                        </filter>
                        <filter>
                            <root>/apps/jslibs/x-editable/1.5.3</root>
                        </filter>

                    </filters>

                </configuration>
            </plugin>

            <plugin>
                <groupId>com.adobe.aem</groupId>
                <artifactId>aemanalyser-maven-plugin</artifactId>
                <version>1.4.2</version>
                <executions>
                    <execution>
                        <id>aem-analyser</id>
                        <goals>
                            <goal>project-analyse</goal>
                        </goals>
                    </execution>
                </executions>
            </plugin>

        </plugins>
    </build>
    <dependencies>

        <dependency>
            <groupId>${project.groupId}</groupId>
            <artifactId>composum-nodes-sling-package</artifactId>
            <version>${project.version}</version>
            <type>content-package</type>
        </dependency>
        <dependency>
            <groupId>${project.groupId}</groupId>
            <artifactId>composum-nodes-jslibs-package</artifactId>
            <version>${project.version}</version>
            <type>content-package</type>
        </dependency>

        <dependency>
            <groupId>${project.groupId}</groupId>
            <artifactId>composum-nodes-commons-bundle</artifactId>
            <version>${project.version}</version>
            <scope>provided</scope>
        </dependency>
        <dependency>
            <groupId>org.apache.sling</groupId>
            <artifactId>org.apache.sling.scripting.jsp.taglib</artifactId>
        </dependency>
        <dependency>
            <groupId>javax.servlet</groupId>
            <artifactId>jstl</artifactId>
        </dependency>

    </dependencies>
    <profiles>

        <profile>
            <id>installAemNodesPackage</id>
            <activation>
                <property>
                    <name>deploy.package</name>
                    <value>true</value>
                </property>
            </activation>
            <build>
                <plugins>
                    <plugin>
                        <groupId>com.day.jcr.vault</groupId>
                        <artifactId>content-package-maven-plugin</artifactId>
                        <executions>
                            <execution>
                                <id>install-content-package</id>
                                <phase>install</phase>
                                <goals>
                                    <goal>install</goal>
                                </goals>
                            </execution>
                        </executions>
                    </plugin>
                </plugins>
            </build>
        </profile>

    </profiles>
</project><|MERGE_RESOLUTION|>--- conflicted
+++ resolved
@@ -6,11 +6,7 @@
     <parent>
         <groupId>com.composum.nodes</groupId>
         <artifactId>composum-nodes-package</artifactId>
-<<<<<<< HEAD
-        <version>4.1.0-SNAPSHOT</version>
-=======
-        <version>3.4.0</version>
->>>>>>> 8d7030ee
+        <version>4.1.0</version>
     </parent>
 
     <artifactId>composum-nodes-aem-package</artifactId>
@@ -349,34 +345,4 @@
         </dependency>
 
     </dependencies>
-    <profiles>
-
-        <profile>
-            <id>installAemNodesPackage</id>
-            <activation>
-                <property>
-                    <name>deploy.package</name>
-                    <value>true</value>
-                </property>
-            </activation>
-            <build>
-                <plugins>
-                    <plugin>
-                        <groupId>com.day.jcr.vault</groupId>
-                        <artifactId>content-package-maven-plugin</artifactId>
-                        <executions>
-                            <execution>
-                                <id>install-content-package</id>
-                                <phase>install</phase>
-                                <goals>
-                                    <goal>install</goal>
-                                </goals>
-                            </execution>
-                        </executions>
-                    </plugin>
-                </plugins>
-            </build>
-        </profile>
-
-    </profiles>
 </project>